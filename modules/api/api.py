import uvicorn
from gradio.processing_utils import encode_pil_to_base64, decode_base64_to_file, decode_base64_to_image
from fastapi import APIRouter, HTTPException
import modules.shared as shared
from modules.api.models import *
from modules.processing import StableDiffusionProcessingTxt2Img, StableDiffusionProcessingImg2Img, process_images
from modules.sd_samplers import all_samplers
<<<<<<< HEAD
from modules.extras import run_extras

def upscaler_to_index(name: str):
    try:
        return [x.name.lower() for x in shared.sd_upscalers].index(name.lower())
    except:
        raise HTTPException(status_code=400, detail=f"Invalid upscaler, needs to be on of these: {' , '.join([x.name for x in sd_upscalers])}")

sampler_to_index = lambda name: next(filter(lambda row: name.lower() == row[1].name.lower(), enumerate(all_samplers)), None)
=======
from modules.extras import run_pnginfo
import modules.shared as shared
import uvicorn
from fastapi import Body, APIRouter, HTTPException
from fastapi.responses import JSONResponse
from pydantic import BaseModel, Field, Json
from typing import List
import json
import io
import base64
from PIL import Image

sampler_to_index = lambda name: next(filter(lambda row: name.lower() == row[1].name.lower(), enumerate(all_samplers)), None)

class TextToImageResponse(BaseModel):
    images: List[str] = Field(default=None, title="Image", description="The generated image in base64 format.")
    parameters: Json
    info: Json

class ImageToImageResponse(BaseModel):
    images: List[str] = Field(default=None, title="Image", description="The generated image in base64 format.")
    parameters: Json
    info: Json
>>>>>>> 99d728b5

def setUpscalers(req: dict):
    reqDict = vars(req)
    reqDict['extras_upscaler_1'] = upscaler_to_index(req.upscaler_1)
    reqDict['extras_upscaler_2'] = upscaler_to_index(req.upscaler_2)
    reqDict.pop('upscaler_1')
    reqDict.pop('upscaler_2')
    return reqDict

class Api:
    def __init__(self, app, queue_lock):
        self.router = APIRouter()
        self.app = app
        self.queue_lock = queue_lock
        self.app.add_api_route("/sdapi/v1/txt2img", self.text2imgapi, methods=["POST"], response_model=TextToImageResponse)
        self.app.add_api_route("/sdapi/v1/img2img", self.img2imgapi, methods=["POST"], response_model=ImageToImageResponse)
        self.app.add_api_route("/sdapi/v1/extra-single-image", self.extras_single_image_api, methods=["POST"], response_model=ExtrasSingleImageResponse)
        self.app.add_api_route("/sdapi/v1/extra-batch-images", self.extras_batch_images_api, methods=["POST"], response_model=ExtrasBatchImagesResponse)
        self.app.add_api_route("/sdapi/v1/extra-folder-images", self.extras_folder_processing_api, methods=["POST"], response_model=ExtrasBatchImagesResponse)

    def text2imgapi(self, txt2imgreq: StableDiffusionTxt2ImgProcessingAPI):
        sampler_index = sampler_to_index(txt2imgreq.sampler_index)
        
        if sampler_index is None:
            raise HTTPException(status_code=404, detail="Sampler not found") 
        
        populate = txt2imgreq.copy(update={ # Override __init__ params
            "sd_model": shared.sd_model, 
            "sampler_index": sampler_index[0],
            "do_not_save_samples": True,
            "do_not_save_grid": True
            }
        )
        p = StableDiffusionProcessingTxt2Img(**vars(populate))
        # Override object param
        with self.queue_lock:
            processed = process_images(p)
        
<<<<<<< HEAD
        b64images = list(map(encode_pil_to_base64, processed.images))
=======
        b64images = []
        for i in processed.images:
            buffer = io.BytesIO()
            i.save(buffer, format="png")
            b64images.append(base64.b64encode(buffer.getvalue()))

        return TextToImageResponse(images=b64images, parameters=json.dumps(vars(txt2imgreq)), info=processed.js())
        
>>>>>>> 99d728b5
        
        return TextToImageResponse(images=b64images, parameters=vars(txt2imgreq), info=processed.info)

    def img2imgapi(self, img2imgreq: StableDiffusionImg2ImgProcessingAPI):
        sampler_index = sampler_to_index(img2imgreq.sampler_index)
        
        if sampler_index is None:
            raise HTTPException(status_code=404, detail="Sampler not found") 


        init_images = img2imgreq.init_images
        if init_images is None:
            raise HTTPException(status_code=404, detail="Init image not found") 

        mask = img2imgreq.mask
        if mask:
            mask = decode_base64_to_image(mask)

        
        populate = img2imgreq.copy(update={ # Override __init__ params
            "sd_model": shared.sd_model, 
            "sampler_index": sampler_index[0],
            "do_not_save_samples": True,
            "do_not_save_grid": True, 
            "mask": mask
            }
        )
        p = StableDiffusionProcessingImg2Img(**vars(populate))

        imgs = []
        for img in init_images:
            img = decode_base64_to_image(img)
            imgs = [img] * p.batch_size

        p.init_images = imgs
        # Override object param
        with self.queue_lock:
            processed = process_images(p)
        
        b64images = list(map(encode_pil_to_base64, processed.images))
       
        return ImageToImageResponse(images=b64images, parameters=vars(img2imgreq), info=processed.info)

<<<<<<< HEAD
    def extras_single_image_api(self, req: ExtrasSingleImageRequest):
        reqDict = setUpscalers(req)
=======
        if (not img2imgreq.include_init_images):
            img2imgreq.init_images = None
            img2imgreq.mask = None

        return ImageToImageResponse(images=b64images, parameters=json.dumps(vars(img2imgreq)), info=processed.js())
>>>>>>> 99d728b5

        reqDict['image'] = decode_base64_to_image(reqDict['image'])

        with self.queue_lock:
            result = run_extras(extras_mode=0, image_folder="", input_dir="", output_dir="", **reqDict)

        return ExtrasSingleImageResponse(image=encode_pil_to_base64(result[0][0]), html_info=result[1])

    def extras_batch_images_api(self, req: ExtrasBatchImagesRequest):
        reqDict = setUpscalers(req)

        def prepareFiles(file):
            file = decode_base64_to_file(file.data, file_path=file.name)
            file.orig_name = file.name
            return file

        reqDict['image_folder'] = list(map(prepareFiles, reqDict['imageList']))
        reqDict.pop('imageList')

        with self.queue_lock:
            result = run_extras(extras_mode=1, image="", input_dir="", output_dir="", **reqDict)

        return ExtrasBatchImagesResponse(images=list(map(encode_pil_to_base64, result[0])), html_info=result[1])
    
    def extras_folder_processing_api(self, req:ExtrasFoldersRequest):
        reqDict = setUpscalers(req)

        with self.queue_lock:
            result = run_extras(extras_mode=2, image=None, image_folder=None, **reqDict)

        return ExtrasBatchImagesResponse(images=list(map(encode_pil_to_base64, result[0])), html_info=result[1])

    def pnginfoapi(self):
        raise NotImplementedError

    def launch(self, server_name, port):
        self.app.include_router(self.router)
        uvicorn.run(self.app, host=server_name, port=port)<|MERGE_RESOLUTION|>--- conflicted
+++ resolved
@@ -5,7 +5,6 @@
 from modules.api.models import *
 from modules.processing import StableDiffusionProcessingTxt2Img, StableDiffusionProcessingImg2Img, process_images
 from modules.sd_samplers import all_samplers
-<<<<<<< HEAD
 from modules.extras import run_extras
 
 def upscaler_to_index(name: str):
@@ -15,31 +14,6 @@
         raise HTTPException(status_code=400, detail=f"Invalid upscaler, needs to be on of these: {' , '.join([x.name for x in sd_upscalers])}")
 
 sampler_to_index = lambda name: next(filter(lambda row: name.lower() == row[1].name.lower(), enumerate(all_samplers)), None)
-=======
-from modules.extras import run_pnginfo
-import modules.shared as shared
-import uvicorn
-from fastapi import Body, APIRouter, HTTPException
-from fastapi.responses import JSONResponse
-from pydantic import BaseModel, Field, Json
-from typing import List
-import json
-import io
-import base64
-from PIL import Image
-
-sampler_to_index = lambda name: next(filter(lambda row: name.lower() == row[1].name.lower(), enumerate(all_samplers)), None)
-
-class TextToImageResponse(BaseModel):
-    images: List[str] = Field(default=None, title="Image", description="The generated image in base64 format.")
-    parameters: Json
-    info: Json
-
-class ImageToImageResponse(BaseModel):
-    images: List[str] = Field(default=None, title="Image", description="The generated image in base64 format.")
-    parameters: Json
-    info: Json
->>>>>>> 99d728b5
 
 def setUpscalers(req: dict):
     reqDict = vars(req)
@@ -78,20 +52,9 @@
         with self.queue_lock:
             processed = process_images(p)
         
-<<<<<<< HEAD
         b64images = list(map(encode_pil_to_base64, processed.images))
-=======
-        b64images = []
-        for i in processed.images:
-            buffer = io.BytesIO()
-            i.save(buffer, format="png")
-            b64images.append(base64.b64encode(buffer.getvalue()))
-
-        return TextToImageResponse(images=b64images, parameters=json.dumps(vars(txt2imgreq)), info=processed.js())
         
->>>>>>> 99d728b5
-        
-        return TextToImageResponse(images=b64images, parameters=vars(txt2imgreq), info=processed.info)
+        return TextToImageResponse(images=b64images, parameters=vars(txt2imgreq), info=processed.js())
 
     def img2imgapi(self, img2imgreq: StableDiffusionImg2ImgProcessingAPI):
         sampler_index = sampler_to_index(img2imgreq.sampler_index)
@@ -130,19 +93,15 @@
             processed = process_images(p)
         
         b64images = list(map(encode_pil_to_base64, processed.images))
-       
-        return ImageToImageResponse(images=b64images, parameters=vars(img2imgreq), info=processed.info)
 
-<<<<<<< HEAD
-    def extras_single_image_api(self, req: ExtrasSingleImageRequest):
-        reqDict = setUpscalers(req)
-=======
         if (not img2imgreq.include_init_images):
             img2imgreq.init_images = None
             img2imgreq.mask = None
+       
+        return ImageToImageResponse(images=b64images, parameters=vars(img2imgreq), info=processed.js())
 
-        return ImageToImageResponse(images=b64images, parameters=json.dumps(vars(img2imgreq)), info=processed.js())
->>>>>>> 99d728b5
+    def extras_single_image_api(self, req: ExtrasSingleImageRequest):
+        reqDict = setUpscalers(req)
 
         reqDict['image'] = decode_base64_to_image(reqDict['image'])
 
