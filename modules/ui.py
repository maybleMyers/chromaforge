import datetime
import mimetypes
import os
import sys
from functools import reduce
import warnings

import gradio as gr
import gradio.utils
import numpy as np
from PIL import Image, PngImagePlugin  # noqa: F401
from modules.call_queue import wrap_gradio_gpu_call, wrap_queued_call, wrap_gradio_call

from modules import gradio_extensons  # noqa: F401
from modules import sd_hijack, sd_models, script_callbacks, ui_extensions, deepbooru, extra_networks, ui_common, ui_postprocessing, progress, ui_loadsave, shared_items, ui_settings, timer, sysinfo, ui_checkpoint_merger, scripts, sd_samplers, processing, ui_extra_networks, ui_toprow
from modules.ui_components import FormRow, FormGroup, ToolButton, FormHTML, InputAccordion, ResizeHandleRow
from modules.paths import script_path
from modules.ui_common import create_refresh_button
from modules.ui_gradio_extensions import reload_javascript

from modules.shared import opts, cmd_opts

import modules.generation_parameters_copypaste as parameters_copypaste
import modules.hypernetworks.ui as hypernetworks_ui
import modules.textual_inversion.ui as textual_inversion_ui
import modules.textual_inversion.textual_inversion as textual_inversion
import modules.shared as shared
from modules import prompt_parser
from modules.sd_hijack import model_hijack
from modules.generation_parameters_copypaste import image_from_url_text

create_setting_component = ui_settings.create_setting_component

warnings.filterwarnings("default" if opts.show_warnings else "ignore", category=UserWarning)
warnings.filterwarnings("default" if opts.show_gradio_deprecation_warnings else "ignore", category=gr.deprecation.GradioDeprecationWarning)

# this is a fix for Windows users. Without it, javascript files will be served with text/html content-type and the browser will not show any UI
mimetypes.init()
mimetypes.add_type('application/javascript', '.js')

# Likewise, add explicit content-type header for certain missing image types
mimetypes.add_type('image/webp', '.webp')

if not cmd_opts.share and not cmd_opts.listen:
    # fix gradio phoning home
    gradio.utils.version_check = lambda: None
    gradio.utils.get_local_ip_address = lambda: '127.0.0.1'

if cmd_opts.ngrok is not None:
    import modules.ngrok as ngrok
    print('ngrok authtoken detected, trying to connect...')
    ngrok.connect(
        cmd_opts.ngrok,
        cmd_opts.port if cmd_opts.port is not None else 7860,
        cmd_opts.ngrok_options
        )


def gr_show(visible=True):
    return {"visible": visible, "__type__": "update"}


sample_img2img = "assets/stable-samples/img2img/sketch-mountains-input.jpg"
sample_img2img = sample_img2img if os.path.exists(sample_img2img) else None

# Using constants for these since the variation selector isn't visible.
# Important that they exactly match script.js for tooltip to work.
random_symbol = '\U0001f3b2\ufe0f'  # 🎲️
reuse_symbol = '\u267b\ufe0f'  # ♻️
paste_symbol = '\u2199\ufe0f'  # ↙
refresh_symbol = '\U0001f504'  # 🔄
save_style_symbol = '\U0001f4be'  # 💾
apply_style_symbol = '\U0001f4cb'  # 📋
clear_prompt_symbol = '\U0001f5d1\ufe0f'  # 🗑️
extra_networks_symbol = '\U0001F3B4'  # 🎴
switch_values_symbol = '\U000021C5' # ⇅
restore_progress_symbol = '\U0001F300' # 🌀
detect_image_size_symbol = '\U0001F4D0'  # 📐


plaintext_to_html = ui_common.plaintext_to_html


def send_gradio_gallery_to_image(x):
    if len(x) == 0:
        return None
    return image_from_url_text(x[0])


def calc_resolution_hires(enable, width, height, hr_scale, hr_resize_x, hr_resize_y):
    if not enable:
        return ""

    p = processing.StableDiffusionProcessingTxt2Img(width=width, height=height, enable_hr=True, hr_scale=hr_scale, hr_resize_x=hr_resize_x, hr_resize_y=hr_resize_y)
    p.calculate_target_resolution()

    return f"from <span class='resolution'>{p.width}x{p.height}</span> to <span class='resolution'>{p.hr_resize_x or p.hr_upscale_to_x}x{p.hr_resize_y or p.hr_upscale_to_y}</span>"


def resize_from_to_html(width, height, scale_by):
    target_width = int(width * scale_by)
    target_height = int(height * scale_by)

    if not target_width or not target_height:
        return "no image selected"

    return f"resize: from <span class='resolution'>{width}x{height}</span> to <span class='resolution'>{target_width}x{target_height}</span>"


def process_interrogate(interrogation_function, mode, ii_input_dir, ii_output_dir, *ii_singles):
    if mode in {0, 1, 3, 4}:
        return [interrogation_function(ii_singles[mode]), None]
    elif mode == 2:
        return [interrogation_function(ii_singles[mode]["image"]), None]
    elif mode == 5:
        assert not shared.cmd_opts.hide_ui_dir_config, "Launched with --hide-ui-dir-config, batch img2img disabled"
        images = shared.listfiles(ii_input_dir)
        print(f"Will process {len(images)} images.")
        if ii_output_dir != "":
            os.makedirs(ii_output_dir, exist_ok=True)
        else:
            ii_output_dir = ii_input_dir

        for image in images:
            img = Image.open(image)
            filename = os.path.basename(image)
            left, _ = os.path.splitext(filename)
            print(interrogation_function(img), file=open(os.path.join(ii_output_dir, f"{left}.txt"), 'a', encoding='utf-8'))

        return [gr.update(), None]


def interrogate(image):
    prompt = shared.interrogator.interrogate(image.convert("RGB"))
    return gr.update() if prompt is None else prompt


def interrogate_deepbooru(image):
    prompt = deepbooru.model.tag(image)
    return gr.update() if prompt is None else prompt


def connect_clear_prompt(button):
    """Given clear button, prompt, and token_counter objects, setup clear prompt button click event"""
    button.click(
        _js="clear_prompt",
        fn=None,
        inputs=[],
        outputs=[],
    )


def update_token_counter(text, steps, *, is_positive=True):
    try:
        text, _ = extra_networks.parse_prompt(text)

        if is_positive:
            _, prompt_flat_list, _ = prompt_parser.get_multicond_prompt_list([text])
        else:
            prompt_flat_list = [text]

        prompt_schedules = prompt_parser.get_learned_conditioning_prompt_schedules(prompt_flat_list, steps)

    except Exception:
        # a parsing error can happen here during typing, and we don't want to bother the user with
        # messages related to it in console
        prompt_schedules = [[[steps, text]]]

    flat_prompts = reduce(lambda list1, list2: list1+list2, prompt_schedules)
    prompts = [prompt_text for step, prompt_text in flat_prompts]
    token_count, max_length = max([model_hijack.get_prompt_lengths(prompt) for prompt in prompts], key=lambda args: args[0])
    return f"<span class='gr-box gr-text-input'>{token_count}/{max_length}</span>"


def update_negative_prompt_token_counter(text, steps):
    return update_token_counter(text, steps, is_positive=False)



def setup_progressbar(*args, **kwargs):
    pass


def apply_setting(key, value):
    if value is None:
        return gr.update()

    if shared.cmd_opts.freeze_settings:
        return gr.update()

    # dont allow model to be swapped when model hash exists in prompt
    if key == "sd_model_checkpoint" and opts.disable_weights_auto_swap:
        return gr.update()

    if key == "sd_model_checkpoint":
        ckpt_info = sd_models.get_closet_checkpoint_match(value)

        if ckpt_info is not None:
            value = ckpt_info.title
        else:
            return gr.update()

    comp_args = opts.data_labels[key].component_args
    if comp_args and isinstance(comp_args, dict) and comp_args.get('visible') is False:
        return

    valtype = type(opts.data_labels[key].default)
    oldval = opts.data.get(key, None)
    opts.data[key] = valtype(value) if valtype != type(None) else value
    if oldval != value and opts.data_labels[key].onchange is not None:
        opts.data_labels[key].onchange()

    opts.save(shared.config_filename)
    return getattr(opts, key)


def create_output_panel(tabname, outdir, toprow=None):
    return ui_common.create_output_panel(tabname, outdir, toprow)


def create_sampler_and_steps_selection(choices, tabname):
    if opts.samplers_in_dropdown:
        with FormRow(elem_id=f"sampler_selection_{tabname}"):
            sampler_name = gr.Dropdown(label='Sampling method', elem_id=f"{tabname}_sampling", choices=choices, value=choices[0])
            steps = gr.Slider(minimum=1, maximum=150, step=1, elem_id=f"{tabname}_steps", label="Sampling steps", value=20)
    else:
        with FormGroup(elem_id=f"sampler_selection_{tabname}"):
            steps = gr.Slider(minimum=1, maximum=150, step=1, elem_id=f"{tabname}_steps", label="Sampling steps", value=20)
            sampler_name = gr.Radio(label='Sampling method', elem_id=f"{tabname}_sampling", choices=choices, value=choices[0])

    return steps, sampler_name


def ordered_ui_categories():
    user_order = {x.strip(): i * 2 + 1 for i, x in enumerate(shared.opts.ui_reorder_list)}

    for _, category in sorted(enumerate(shared_items.ui_reorder_categories()), key=lambda x: user_order.get(x[1], x[0] * 2 + 0)):
        yield category


def create_override_settings_dropdown(tabname, row):
    dropdown = gr.Dropdown([], label="Override settings", visible=False, elem_id=f"{tabname}_override_settings", multiselect=True)

    dropdown.change(
        fn=lambda x: gr.Dropdown.update(visible=bool(x)),
        inputs=[dropdown],
        outputs=[dropdown],
    )

    return dropdown


def create_ui():
    import modules.img2img
    import modules.txt2img

    reload_javascript()

    parameters_copypaste.reset()

    scripts.scripts_current = scripts.scripts_txt2img
    scripts.scripts_txt2img.initialize_scripts(is_img2img=False)

    with gr.Blocks(analytics_enabled=False) as txt2img_interface:
        toprow = ui_toprow.Toprow(is_img2img=False, is_compact=shared.opts.compact_prompt_box)

        dummy_component = gr.Label(visible=False)

        extra_tabs = gr.Tabs(elem_id="txt2img_extra_tabs")
        extra_tabs.__enter__()

        with gr.Tab("Generation", id="txt2img_generation") as txt2img_generation_tab, ResizeHandleRow(equal_height=False):
            with gr.Accordion("Open for Settings", open=False) if shared.opts.img2img_settings_accordion else gr.Group():
                with gr.Column(variant='compact', elem_id="txt2img_settings"):
                    scripts.scripts_txt2img.prepare_ui()

<<<<<<< HEAD
                    for category in ordered_ui_categories():
                        if category == "sampler":
                            steps, sampler_name = create_sampler_and_steps_selection(sd_samplers.visible_sampler_names(), "txt2img")
=======
                for category in ordered_ui_categories():
                    if category == "prompt":
                        toprow.create_inline_toprow_prompts()

                    if category == "sampler":
                        steps, sampler_name = create_sampler_and_steps_selection(sd_samplers.visible_sampler_names(), "txt2img")
>>>>>>> 5e80d9ee

                        elif category == "dimensions":
                            with FormRow():
                                with gr.Column(elem_id="txt2img_column_size", scale=4):
                                    width = gr.Slider(minimum=64, maximum=2048, step=8, label="Width", value=512, elem_id="txt2img_width")
                                    height = gr.Slider(minimum=64, maximum=2048, step=8, label="Height", value=512, elem_id="txt2img_height")

                                with gr.Column(elem_id="txt2img_dimensions_row", scale=1, elem_classes="dimensions-tools"):
                                    res_switch_btn = ToolButton(value=switch_values_symbol, elem_id="txt2img_res_switch_btn", tooltip="Switch width/height")

                                if opts.dimensions_and_batch_together:
                                    with gr.Column(elem_id="txt2img_column_batch"):
                                        batch_count = gr.Slider(minimum=1, step=1, label='Batch count', value=1, elem_id="txt2img_batch_count")
                                        batch_size = gr.Slider(minimum=1, maximum=8, step=1, label='Batch size', value=1, elem_id="txt2img_batch_size")

                        elif category == "cfg":
                            with gr.Row():
                                cfg_scale = gr.Slider(minimum=1.0, maximum=30.0, step=0.5, label='CFG Scale', value=7.0, elem_id="txt2img_cfg_scale")

                        elif category == "checkboxes":
                            with FormRow(elem_classes="checkboxes-row", variant="compact"):
                                pass

                        elif category == "accordions":
                            with gr.Row(elem_id="txt2img_accordions", elem_classes="accordions"):
                                with InputAccordion(False, label="Hires. fix", elem_id="txt2img_hr") as enable_hr:
                                    with enable_hr.extra():
                                        hr_final_resolution = FormHTML(value="", elem_id="txtimg_hr_finalres", label="Upscaled resolution", interactive=False, min_width=0)

                                    with FormRow(elem_id="txt2img_hires_fix_row1", variant="compact"):
                                        hr_upscaler = gr.Dropdown(label="Upscaler", elem_id="txt2img_hr_upscaler", choices=[*shared.latent_upscale_modes, *[x.name for x in shared.sd_upscalers]], value=shared.latent_upscale_default_mode)
                                        hr_second_pass_steps = gr.Slider(minimum=0, maximum=150, step=1, label='Hires steps', value=0, elem_id="txt2img_hires_steps")
                                        denoising_strength = gr.Slider(minimum=0.0, maximum=1.0, step=0.01, label='Denoising strength', value=0.7, elem_id="txt2img_denoising_strength")

                                    with FormRow(elem_id="txt2img_hires_fix_row2", variant="compact"):
                                        hr_scale = gr.Slider(minimum=1.0, maximum=4.0, step=0.05, label="Upscale by", value=2.0, elem_id="txt2img_hr_scale")
                                        hr_resize_x = gr.Slider(minimum=0, maximum=2048, step=8, label="Resize width to", value=0, elem_id="txt2img_hr_resize_x")
                                        hr_resize_y = gr.Slider(minimum=0, maximum=2048, step=8, label="Resize height to", value=0, elem_id="txt2img_hr_resize_y")

                                    with FormRow(elem_id="txt2img_hires_fix_row3", variant="compact", visible=opts.hires_fix_show_sampler) as hr_sampler_container:

                                        hr_checkpoint_name = gr.Dropdown(label='Hires checkpoint', elem_id="hr_checkpoint", choices=["Use same checkpoint"] + modules.sd_models.checkpoint_tiles(use_short=True), value="Use same checkpoint")
                                        create_refresh_button(hr_checkpoint_name, modules.sd_models.list_models, lambda: {"choices": ["Use same checkpoint"] + modules.sd_models.checkpoint_tiles(use_short=True)}, "hr_checkpoint_refresh")

                                        hr_sampler_name = gr.Dropdown(label='Hires sampling method', elem_id="hr_sampler", choices=["Use same sampler"] + sd_samplers.visible_sampler_names(), value="Use same sampler")

                                    with FormRow(elem_id="txt2img_hires_fix_row4", variant="compact", visible=opts.hires_fix_show_prompts) as hr_prompts_container:
                                        with gr.Column(scale=80):
                                            with gr.Row():
                                                hr_prompt = gr.Textbox(label="Hires prompt", elem_id="hires_prompt", show_label=False, lines=3, placeholder="Prompt for hires fix pass.\nLeave empty to use the same prompt as in first pass.", elem_classes=["prompt"])
                                        with gr.Column(scale=80):
                                            with gr.Row():
                                                hr_negative_prompt = gr.Textbox(label="Hires negative prompt", elem_id="hires_neg_prompt", show_label=False, lines=3, placeholder="Negative prompt for hires fix pass.\nLeave empty to use the same negative prompt as in first pass.", elem_classes=["prompt"])

                                scripts.scripts_txt2img.setup_ui_for_section(category)

                        elif category == "batch":
                            if not opts.dimensions_and_batch_together:
                                with FormRow(elem_id="txt2img_column_batch"):
                                    batch_count = gr.Slider(minimum=1, step=1, label='Batch count', value=1, elem_id="txt2img_batch_count")
                                    batch_size = gr.Slider(minimum=1, maximum=8, step=1, label='Batch size', value=1, elem_id="txt2img_batch_size")

                        elif category == "override_settings":
                            with FormRow(elem_id="txt2img_override_settings_row") as row:
                                override_settings = create_override_settings_dropdown('txt2img', row)

                        elif category == "scripts":
                            with FormGroup(elem_id="txt2img_script_container"):
                                custom_inputs = scripts.scripts_txt2img.setup_ui()

                        if category not in {"accordions"}:
                            scripts.scripts_txt2img.setup_ui_for_section(category)

            hr_resolution_preview_inputs = [enable_hr, width, height, hr_scale, hr_resize_x, hr_resize_y]

            for component in hr_resolution_preview_inputs:
                event = component.release if isinstance(component, gr.Slider) else component.change

                event(
                    fn=calc_resolution_hires,
                    inputs=hr_resolution_preview_inputs,
                    outputs=[hr_final_resolution],
                    show_progress=False,
                )
                event(
                    None,
                    _js="onCalcResolutionHires",
                    inputs=hr_resolution_preview_inputs,
                    outputs=[],
                    show_progress=False,
                )

            txt2img_gallery, generation_info, html_info, html_log = create_output_panel("txt2img", opts.outdir_txt2img_samples, toprow)

            txt2img_args = dict(
                fn=wrap_gradio_gpu_call(modules.txt2img.txt2img, extra_outputs=[None, '', '']),
                _js="submit",
                inputs=[
                    dummy_component,
                    toprow.prompt,
                    toprow.negative_prompt,
                    toprow.ui_styles.dropdown,
                    steps,
                    sampler_name,
                    batch_count,
                    batch_size,
                    cfg_scale,
                    height,
                    width,
                    enable_hr,
                    denoising_strength,
                    hr_scale,
                    hr_upscaler,
                    hr_second_pass_steps,
                    hr_resize_x,
                    hr_resize_y,
                    hr_checkpoint_name,
                    hr_sampler_name,
                    hr_prompt,
                    hr_negative_prompt,
                    override_settings,

                ] + custom_inputs,

                outputs=[
                    txt2img_gallery,
                    generation_info,
                    html_info,
                    html_log,
                ],
                show_progress=False,
            )

            toprow.prompt.submit(**txt2img_args)
            toprow.submit.click(**txt2img_args)

            res_switch_btn.click(fn=None, _js="function(){switchWidthHeight('txt2img')}", inputs=None, outputs=None, show_progress=False)

            toprow.restore_progress_button.click(
                fn=progress.restore_progress,
                _js="restoreProgressTxt2img",
                inputs=[dummy_component],
                outputs=[
                    txt2img_gallery,
                    generation_info,
                    html_info,
                    html_log,
                ],
                show_progress=False,
            )

            txt2img_paste_fields = [
                (toprow.prompt, "Prompt"),
                (toprow.negative_prompt, "Negative prompt"),
                (steps, "Steps"),
                (sampler_name, "Sampler"),
                (cfg_scale, "CFG scale"),
                (width, "Size-1"),
                (height, "Size-2"),
                (batch_size, "Batch size"),
                (toprow.ui_styles.dropdown, lambda d: d["Styles array"] if isinstance(d.get("Styles array"), list) else gr.update()),
                (denoising_strength, "Denoising strength"),
                (enable_hr, lambda d: "Denoising strength" in d and ("Hires upscale" in d or "Hires upscaler" in d or "Hires resize-1" in d)),
                (hr_scale, "Hires upscale"),
                (hr_upscaler, "Hires upscaler"),
                (hr_second_pass_steps, "Hires steps"),
                (hr_resize_x, "Hires resize-1"),
                (hr_resize_y, "Hires resize-2"),
                (hr_checkpoint_name, "Hires checkpoint"),
                (hr_sampler_name, "Hires sampler"),
                (hr_sampler_container, lambda d: gr.update(visible=True) if d.get("Hires sampler", "Use same sampler") != "Use same sampler" or d.get("Hires checkpoint", "Use same checkpoint") != "Use same checkpoint" else gr.update()),
                (hr_prompt, "Hires prompt"),
                (hr_negative_prompt, "Hires negative prompt"),
                (hr_prompts_container, lambda d: gr.update(visible=True) if d.get("Hires prompt", "") != "" or d.get("Hires negative prompt", "") != "" else gr.update()),
                *scripts.scripts_txt2img.infotext_fields
            ]
            parameters_copypaste.add_paste_fields("txt2img", None, txt2img_paste_fields, override_settings)
            parameters_copypaste.register_paste_params_button(parameters_copypaste.ParamBinding(
                paste_button=toprow.paste, tabname="txt2img", source_text_component=toprow.prompt, source_image_component=None,
            ))

            txt2img_preview_params = [
                toprow.prompt,
                toprow.negative_prompt,
                steps,
                sampler_name,
                cfg_scale,
                scripts.scripts_txt2img.script('Seed').seed,
                width,
                height,
            ]

            toprow.token_button.click(fn=wrap_queued_call(update_token_counter), inputs=[toprow.prompt, steps], outputs=[toprow.token_counter])
            toprow.negative_token_button.click(fn=wrap_queued_call(update_negative_prompt_token_counter), inputs=[toprow.negative_prompt, steps], outputs=[toprow.negative_token_counter])

        extra_networks_ui = ui_extra_networks.create_ui(txt2img_interface, [txt2img_generation_tab], 'txt2img')
        ui_extra_networks.setup_ui(extra_networks_ui, txt2img_gallery)

        extra_tabs.__exit__()

    scripts.scripts_current = scripts.scripts_img2img
    scripts.scripts_img2img.initialize_scripts(is_img2img=True)

    with gr.Blocks(analytics_enabled=False) as img2img_interface:
        toprow = ui_toprow.Toprow(is_img2img=True, is_compact=shared.opts.compact_prompt_box)

        extra_tabs = gr.Tabs(elem_id="img2img_extra_tabs")
        extra_tabs.__enter__()

        with gr.Tab("Generation", id="img2img_generation") as img2img_generation_tab, ResizeHandleRow(equal_height=False):
<<<<<<< HEAD
            with gr.Accordion("Open for Settings", open=False) if shared.opts.img2img_settings_accordion else gr.Group():
                with gr.Column(variant='compact', elem_id="img2img_settings"):
                    copy_image_buttons = []
                    copy_image_destinations = {}

                    def add_copy_image_controls(tab_name, elem):
                        with gr.Row(variant="compact", elem_id=f"img2img_copy_to_{tab_name}"):
                            gr.HTML("Copy image to: ", elem_id=f"img2img_label_copy_to_{tab_name}")

                            for title, name in zip(['img2img', 'sketch', 'inpaint', 'inpaint sketch'], ['img2img', 'sketch', 'inpaint', 'inpaint_sketch']):
                                if name == tab_name:
                                    gr.Button(title, interactive=False)
                                    copy_image_destinations[name] = elem
                                    continue

                                button = gr.Button(title)
                                copy_image_buttons.append((button, name, elem))

                    with gr.Tabs(elem_id="mode_img2img"):
                        img2img_selected_tab = gr.State(0)

                        with gr.TabItem('img2img', id='img2img', elem_id="img2img_img2img_tab") as tab_img2img:
                            init_img = gr.Image(label="Image for img2img", elem_id="img2img_image", show_label=False, source="upload", interactive=True, type="pil", tool="editor", image_mode="RGBA", height=opts.img2img_editor_height)
                            add_copy_image_controls('img2img', init_img)

                        with gr.TabItem('Sketch', id='img2img_sketch', elem_id="img2img_img2img_sketch_tab") as tab_sketch:
                            sketch = gr.Image(label="Image for img2img", elem_id="img2img_sketch", show_label=False, source="upload", interactive=True, type="pil", tool="color-sketch", image_mode="RGB", height=opts.img2img_editor_height, brush_color=opts.img2img_sketch_default_brush_color)
                            add_copy_image_controls('sketch', sketch)

                        with gr.TabItem('Inpaint', id='inpaint', elem_id="img2img_inpaint_tab") as tab_inpaint:
                            init_img_with_mask = gr.Image(label="Image for inpainting with mask", show_label=False, elem_id="img2maskimg", source="upload", interactive=True, type="pil", tool="sketch", image_mode="RGBA", height=opts.img2img_editor_height, brush_color=opts.img2img_inpaint_mask_brush_color)
                            add_copy_image_controls('inpaint', init_img_with_mask)

                        with gr.TabItem('Inpaint sketch', id='inpaint_sketch', elem_id="img2img_inpaint_sketch_tab") as tab_inpaint_color:
                            inpaint_color_sketch = gr.Image(label="Color sketch inpainting", show_label=False, elem_id="inpaint_sketch", source="upload", interactive=True, type="pil", tool="color-sketch", image_mode="RGB", height=opts.img2img_editor_height, brush_color=opts.img2img_inpaint_sketch_default_brush_color)
                            inpaint_color_sketch_orig = gr.State(None)
                            add_copy_image_controls('inpaint_sketch', inpaint_color_sketch)

                            def update_orig(image, state):
                                if image is not None:
                                    same_size = state is not None and state.size == image.size
                                    has_exact_match = np.any(np.all(np.array(image) == np.array(state), axis=-1))
                                    edited = same_size and has_exact_match
                                    return image if not edited or state is None else state

                            inpaint_color_sketch.change(update_orig, [inpaint_color_sketch, inpaint_color_sketch_orig], inpaint_color_sketch_orig)

                        with gr.TabItem('Inpaint upload', id='inpaint_upload', elem_id="img2img_inpaint_upload_tab") as tab_inpaint_upload:
                            init_img_inpaint = gr.Image(label="Image for img2img", show_label=False, source="upload", interactive=True, type="pil", elem_id="img_inpaint_base")
                            init_mask_inpaint = gr.Image(label="Mask", source="upload", interactive=True, type="pil", image_mode="RGBA", elem_id="img_inpaint_mask")

                        with gr.TabItem('Batch', id='batch', elem_id="img2img_batch_tab") as tab_batch:
                            hidden = '<br>Disabled when launched with --hide-ui-dir-config.' if shared.cmd_opts.hide_ui_dir_config else ''
                            gr.HTML(
                                "<p style='padding-bottom: 1em;' class=\"text-gray-500\">Process images in a directory on the same machine where the server is running." +
                                "<br>Use an empty output directory to save pictures normally instead of writing to the output directory." +
                                f"<br>Add inpaint batch mask directory to enable inpaint batch processing."
                                f"{hidden}</p>"
                            )
                            img2img_batch_input_dir = gr.Textbox(label="Input directory", **shared.hide_dirs, elem_id="img2img_batch_input_dir")
                            img2img_batch_output_dir = gr.Textbox(label="Output directory", **shared.hide_dirs, elem_id="img2img_batch_output_dir")
                            img2img_batch_inpaint_mask_dir = gr.Textbox(label="Inpaint batch mask directory (required for inpaint batch processing only)", **shared.hide_dirs, elem_id="img2img_batch_inpaint_mask_dir")
                            with gr.Accordion("PNG info", open=False):
                                img2img_batch_use_png_info = gr.Checkbox(label="Append png info to prompts", **shared.hide_dirs, elem_id="img2img_batch_use_png_info")
                                img2img_batch_png_info_dir = gr.Textbox(label="PNG info directory", **shared.hide_dirs, placeholder="Leave empty to use input directory", elem_id="img2img_batch_png_info_dir")
                                img2img_batch_png_info_props = gr.CheckboxGroup(["Prompt", "Negative prompt", "Seed", "CFG scale", "Sampler", "Steps", "Model hash"], label="Parameters to take from png info", info="Prompts from png info will be appended to prompts set in ui.")

                        img2img_tabs = [tab_img2img, tab_sketch, tab_inpaint, tab_inpaint_color, tab_inpaint_upload, tab_batch]

                        for i, tab in enumerate(img2img_tabs):
                            tab.select(fn=lambda tabnum=i: tabnum, inputs=[], outputs=[img2img_selected_tab])

                    def copy_image(img):
                        if isinstance(img, dict) and 'image' in img:
                            return img['image']

                        return img

                    for button, name, elem in copy_image_buttons:
                        button.click(
                            fn=copy_image,
                            inputs=[elem],
                            outputs=[copy_image_destinations[name]],
                        )
                        button.click(
                            fn=lambda: None,
                            _js=f"switch_to_{name.replace(' ', '_')}",
                            inputs=[],
                            outputs=[],
                        )
=======
            with gr.Column(variant='compact', elem_id="img2img_settings"):
                copy_image_buttons = []
                copy_image_destinations = {}

                def add_copy_image_controls(tab_name, elem):
                    with gr.Row(variant="compact", elem_id=f"img2img_copy_to_{tab_name}"):
                        gr.HTML("Copy image to: ", elem_id=f"img2img_label_copy_to_{tab_name}")

                        for title, name in zip(['img2img', 'sketch', 'inpaint', 'inpaint sketch'], ['img2img', 'sketch', 'inpaint', 'inpaint_sketch']):
                            if name == tab_name:
                                gr.Button(title, interactive=False)
                                copy_image_destinations[name] = elem
                                continue

                            button = gr.Button(title)
                            copy_image_buttons.append((button, name, elem))

                scripts.scripts_img2img.prepare_ui()

                for category in ordered_ui_categories():
                    if category == "prompt":
                        toprow.create_inline_toprow_prompts()

                    if category == "image":
                        with gr.Tabs(elem_id="mode_img2img"):
                            img2img_selected_tab = gr.State(0)

                            with gr.TabItem('img2img', id='img2img', elem_id="img2img_img2img_tab") as tab_img2img:
                                init_img = gr.Image(label="Image for img2img", elem_id="img2img_image", show_label=False, source="upload", interactive=True, type="pil", tool="editor", image_mode="RGBA", height=opts.img2img_editor_height)
                                add_copy_image_controls('img2img', init_img)

                            with gr.TabItem('Sketch', id='img2img_sketch', elem_id="img2img_img2img_sketch_tab") as tab_sketch:
                                sketch = gr.Image(label="Image for img2img", elem_id="img2img_sketch", show_label=False, source="upload", interactive=True, type="pil", tool="color-sketch", image_mode="RGB", height=opts.img2img_editor_height, brush_color=opts.img2img_sketch_default_brush_color)
                                add_copy_image_controls('sketch', sketch)

                            with gr.TabItem('Inpaint', id='inpaint', elem_id="img2img_inpaint_tab") as tab_inpaint:
                                init_img_with_mask = gr.Image(label="Image for inpainting with mask", show_label=False, elem_id="img2maskimg", source="upload", interactive=True, type="pil", tool="sketch", image_mode="RGBA", height=opts.img2img_editor_height, brush_color=opts.img2img_inpaint_mask_brush_color)
                                add_copy_image_controls('inpaint', init_img_with_mask)

                            with gr.TabItem('Inpaint sketch', id='inpaint_sketch', elem_id="img2img_inpaint_sketch_tab") as tab_inpaint_color:
                                inpaint_color_sketch = gr.Image(label="Color sketch inpainting", show_label=False, elem_id="inpaint_sketch", source="upload", interactive=True, type="pil", tool="color-sketch", image_mode="RGB", height=opts.img2img_editor_height, brush_color=opts.img2img_inpaint_sketch_default_brush_color)
                                inpaint_color_sketch_orig = gr.State(None)
                                add_copy_image_controls('inpaint_sketch', inpaint_color_sketch)

                                def update_orig(image, state):
                                    if image is not None:
                                        same_size = state is not None and state.size == image.size
                                        has_exact_match = np.any(np.all(np.array(image) == np.array(state), axis=-1))
                                        edited = same_size and has_exact_match
                                        return image if not edited or state is None else state

                                inpaint_color_sketch.change(update_orig, [inpaint_color_sketch, inpaint_color_sketch_orig], inpaint_color_sketch_orig)

                            with gr.TabItem('Inpaint upload', id='inpaint_upload', elem_id="img2img_inpaint_upload_tab") as tab_inpaint_upload:
                                init_img_inpaint = gr.Image(label="Image for img2img", show_label=False, source="upload", interactive=True, type="pil", elem_id="img_inpaint_base")
                                init_mask_inpaint = gr.Image(label="Mask", source="upload", interactive=True, type="pil", image_mode="RGBA", elem_id="img_inpaint_mask")

                            with gr.TabItem('Batch', id='batch', elem_id="img2img_batch_tab") as tab_batch:
                                hidden = '<br>Disabled when launched with --hide-ui-dir-config.' if shared.cmd_opts.hide_ui_dir_config else ''
                                gr.HTML(
                                    "<p style='padding-bottom: 1em;' class=\"text-gray-500\">Process images in a directory on the same machine where the server is running." +
                                    "<br>Use an empty output directory to save pictures normally instead of writing to the output directory." +
                                    f"<br>Add inpaint batch mask directory to enable inpaint batch processing."
                                    f"{hidden}</p>"
                                )
                                img2img_batch_input_dir = gr.Textbox(label="Input directory", **shared.hide_dirs, elem_id="img2img_batch_input_dir")
                                img2img_batch_output_dir = gr.Textbox(label="Output directory", **shared.hide_dirs, elem_id="img2img_batch_output_dir")
                                img2img_batch_inpaint_mask_dir = gr.Textbox(label="Inpaint batch mask directory (required for inpaint batch processing only)", **shared.hide_dirs, elem_id="img2img_batch_inpaint_mask_dir")
                                with gr.Accordion("PNG info", open=False):
                                    img2img_batch_use_png_info = gr.Checkbox(label="Append png info to prompts", **shared.hide_dirs, elem_id="img2img_batch_use_png_info")
                                    img2img_batch_png_info_dir = gr.Textbox(label="PNG info directory", **shared.hide_dirs, placeholder="Leave empty to use input directory", elem_id="img2img_batch_png_info_dir")
                                    img2img_batch_png_info_props = gr.CheckboxGroup(["Prompt", "Negative prompt", "Seed", "CFG scale", "Sampler", "Steps", "Model hash"], label="Parameters to take from png info", info="Prompts from png info will be appended to prompts set in ui.")

                            img2img_tabs = [tab_img2img, tab_sketch, tab_inpaint, tab_inpaint_color, tab_inpaint_upload, tab_batch]

                            for i, tab in enumerate(img2img_tabs):
                                tab.select(fn=lambda tabnum=i: tabnum, inputs=[], outputs=[img2img_selected_tab])

                        def copy_image(img):
                            if isinstance(img, dict) and 'image' in img:
                                return img['image']

                            return img

                        for button, name, elem in copy_image_buttons:
                            button.click(
                                fn=copy_image,
                                inputs=[elem],
                                outputs=[copy_image_destinations[name]],
                            )
                            button.click(
                                fn=lambda: None,
                                _js=f"switch_to_{name.replace(' ', '_')}",
                                inputs=[],
                                outputs=[],
                            )

                        with FormRow():
                            resize_mode = gr.Radio(label="Resize mode", elem_id="resize_mode", choices=["Just resize", "Crop and resize", "Resize and fill", "Just resize (latent upscale)"], type="index", value="Just resize")

                    if category == "sampler":
                        steps, sampler_name = create_sampler_and_steps_selection(sd_samplers.visible_sampler_names(), "img2img")

                    elif category == "dimensions":
                        with FormRow():
                            with gr.Column(elem_id="img2img_column_size", scale=4):
                                selected_scale_tab = gr.State(value=0)

                                with gr.Tabs():
                                    with gr.Tab(label="Resize to", elem_id="img2img_tab_resize_to") as tab_scale_to:
                                        with FormRow():
                                            with gr.Column(elem_id="img2img_column_size", scale=4):
                                                width = gr.Slider(minimum=64, maximum=2048, step=8, label="Width", value=512, elem_id="img2img_width")
                                                height = gr.Slider(minimum=64, maximum=2048, step=8, label="Height", value=512, elem_id="img2img_height")
                                            with gr.Column(elem_id="img2img_dimensions_row", scale=1, elem_classes="dimensions-tools"):
                                                res_switch_btn = ToolButton(value=switch_values_symbol, elem_id="img2img_res_switch_btn", tooltip="Switch width/height")
                                                detect_image_size_btn = ToolButton(value=detect_image_size_symbol, elem_id="img2img_detect_image_size_btn", tooltip="Auto detect size from img2img")

                                    with gr.Tab(label="Resize by", elem_id="img2img_tab_resize_by") as tab_scale_by:
                                        scale_by = gr.Slider(minimum=0.05, maximum=4.0, step=0.05, label="Scale", value=1.0, elem_id="img2img_scale")

                                        with FormRow():
                                            scale_by_html = FormHTML(resize_from_to_html(0, 0, 0.0), elem_id="img2img_scale_resolution_preview")
                                            gr.Slider(label="Unused", elem_id="img2img_unused_scale_by_slider")
                                            button_update_resize_to = gr.Button(visible=False, elem_id="img2img_update_resize_to")

                                    on_change_args = dict(
                                        fn=resize_from_to_html,
                                        _js="currentImg2imgSourceResolution",
                                        inputs=[dummy_component, dummy_component, scale_by],
                                        outputs=scale_by_html,
                                        show_progress=False,
                                    )

                                    scale_by.release(**on_change_args)
                                    button_update_resize_to.click(**on_change_args)

                                    # the code below is meant to update the resolution label after the image in the image selection UI has changed.
                                    # as it is now the event keeps firing continuously for inpaint edits, which ruins the page with constant requests.
                                    # I assume this must be a gradio bug and for now we'll just do it for non-inpaint inputs.
                                    for component in [init_img, sketch]:
                                        component.change(fn=lambda: None, _js="updateImg2imgResizeToTextAfterChangingImage", inputs=[], outputs=[], show_progress=False)
>>>>>>> 5e80d9ee

                    with FormRow():
                        resize_mode = gr.Radio(label="Resize mode", elem_id="resize_mode", choices=["Just resize", "Crop and resize", "Resize and fill", "Just resize (latent upscale)"], type="index", value="Just resize")

                    scripts.scripts_img2img.prepare_ui()

                    for category in ordered_ui_categories():
                        if category == "sampler":
                            steps, sampler_name = create_sampler_and_steps_selection(sd_samplers.visible_sampler_names(), "img2img")

                        elif category == "dimensions":
                            with FormRow():
                                with gr.Column(elem_id="img2img_column_size", scale=4):
                                    selected_scale_tab = gr.State(value=0)

                                    with gr.Tabs():
                                        with gr.Tab(label="Resize to", elem_id="img2img_tab_resize_to") as tab_scale_to:
                                            with FormRow():
                                                with gr.Column(elem_id="img2img_column_size", scale=4):
                                                    width = gr.Slider(minimum=64, maximum=2048, step=8, label="Width", value=512, elem_id="img2img_width")
                                                    height = gr.Slider(minimum=64, maximum=2048, step=8, label="Height", value=512, elem_id="img2img_height")
                                                with gr.Column(elem_id="img2img_dimensions_row", scale=1, elem_classes="dimensions-tools"):
                                                    res_switch_btn = ToolButton(value=switch_values_symbol, elem_id="img2img_res_switch_btn", tooltip="Switch width/height")
                                                    detect_image_size_btn = ToolButton(value=detect_image_size_symbol, elem_id="img2img_detect_image_size_btn", tooltip="Auto detect size from img2img")

                                        with gr.Tab(label="Resize by", elem_id="img2img_tab_resize_by") as tab_scale_by:
                                            scale_by = gr.Slider(minimum=0.05, maximum=4.0, step=0.05, label="Scale", value=1.0, elem_id="img2img_scale")

                                            with FormRow():
                                                scale_by_html = FormHTML(resize_from_to_html(0, 0, 0.0), elem_id="img2img_scale_resolution_preview")
                                                gr.Slider(label="Unused", elem_id="img2img_unused_scale_by_slider")
                                                button_update_resize_to = gr.Button(visible=False, elem_id="img2img_update_resize_to")

                                        on_change_args = dict(
                                            fn=resize_from_to_html,
                                            _js="currentImg2imgSourceResolution",
                                            inputs=[dummy_component, dummy_component, scale_by],
                                            outputs=scale_by_html,
                                            show_progress=False,
                                        )

                                        scale_by.release(**on_change_args)
                                        button_update_resize_to.click(**on_change_args)

                                        # the code below is meant to update the resolution label after the image in the image selection UI has changed.
                                        # as it is now the event keeps firing continuously for inpaint edits, which ruins the page with constant requests.
                                        # I assume this must be a gradio bug and for now we'll just do it for non-inpaint inputs.
                                        for component in [init_img, sketch]:
                                            component.change(fn=lambda: None, _js="updateImg2imgResizeToTextAfterChangingImage", inputs=[], outputs=[], show_progress=False)

                                tab_scale_to.select(fn=lambda: 0, inputs=[], outputs=[selected_scale_tab])
                                tab_scale_by.select(fn=lambda: 1, inputs=[], outputs=[selected_scale_tab])

                                if opts.dimensions_and_batch_together:
                                    with gr.Column(elem_id="img2img_column_batch"):
                                        batch_count = gr.Slider(minimum=1, step=1, label='Batch count', value=1, elem_id="img2img_batch_count")
                                        batch_size = gr.Slider(minimum=1, maximum=8, step=1, label='Batch size', value=1, elem_id="img2img_batch_size")

                        elif category == "denoising":
                            denoising_strength = gr.Slider(minimum=0.0, maximum=1.0, step=0.01, label='Denoising strength', value=0.75, elem_id="img2img_denoising_strength")

                        elif category == "cfg":
                            with gr.Row():
                                cfg_scale = gr.Slider(minimum=1.0, maximum=30.0, step=0.5, label='CFG Scale', value=7.0, elem_id="img2img_cfg_scale")
                                image_cfg_scale = gr.Slider(minimum=0, maximum=3.0, step=0.05, label='Image CFG Scale', value=1.5, elem_id="img2img_image_cfg_scale", visible=False)

                        elif category == "checkboxes":
                            with FormRow(elem_classes="checkboxes-row", variant="compact"):
                                pass

                        elif category == "accordions":
                            with gr.Row(elem_id="img2img_accordions", elem_classes="accordions"):
                                scripts.scripts_img2img.setup_ui_for_section(category)

                        elif category == "batch":
                            if not opts.dimensions_and_batch_together:
                                with FormRow(elem_id="img2img_column_batch"):
                                    batch_count = gr.Slider(minimum=1, step=1, label='Batch count', value=1, elem_id="img2img_batch_count")
                                    batch_size = gr.Slider(minimum=1, maximum=8, step=1, label='Batch size', value=1, elem_id="img2img_batch_size")

                        elif category == "override_settings":
                            with FormRow(elem_id="img2img_override_settings_row") as row:
                                override_settings = create_override_settings_dropdown('img2img', row)

                        elif category == "scripts":
                            with FormGroup(elem_id="img2img_script_container"):
                                custom_inputs = scripts.scripts_img2img.setup_ui()

                        elif category == "inpaint":
                            with FormGroup(elem_id="inpaint_controls", visible=False) as inpaint_controls:
                                with FormRow():
                                    mask_blur = gr.Slider(label='Mask blur', minimum=0, maximum=64, step=1, value=4, elem_id="img2img_mask_blur")
                                    mask_alpha = gr.Slider(label="Mask transparency", visible=False, elem_id="img2img_mask_alpha")

                                with FormRow():
                                    inpainting_mask_invert = gr.Radio(label='Mask mode', choices=['Inpaint masked', 'Inpaint not masked'], value='Inpaint masked', type="index", elem_id="img2img_mask_mode")

                                with FormRow():
                                    inpainting_fill = gr.Radio(label='Masked content', choices=['fill', 'original', 'latent noise', 'latent nothing'], value='original', type="index", elem_id="img2img_inpainting_fill")

                                with FormRow():
                                    with gr.Column():
                                        inpaint_full_res = gr.Radio(label="Inpaint area", choices=["Whole picture", "Only masked"], type="index", value="Whole picture", elem_id="img2img_inpaint_full_res")

                                    with gr.Column(scale=4):
                                        inpaint_full_res_padding = gr.Slider(label='Only masked padding, pixels', minimum=0, maximum=256, step=4, value=32, elem_id="img2img_inpaint_full_res_padding")

<<<<<<< HEAD
                                def select_img2img_tab(tab):
                                    return gr.update(visible=tab in [2, 3, 4]), gr.update(visible=tab == 3),

                                for i, elem in enumerate(img2img_tabs):
                                    elem.select(
                                        fn=lambda tab=i: select_img2img_tab(tab),
                                        inputs=[],
                                        outputs=[inpaint_controls, mask_alpha],
                                    )

                        if category not in {"accordions"}:
                            scripts.scripts_img2img.setup_ui_for_section(category)
=======
                    if category not in {"accordions"}:
                        scripts.scripts_img2img.setup_ui_for_section(category)
>>>>>>> 5e80d9ee

            def select_img2img_tab(tab):
                return gr.update(visible=tab in [2, 3, 4]), gr.update(visible=tab == 3),

            for i, elem in enumerate(img2img_tabs):
                elem.select(
                    fn=lambda tab=i: select_img2img_tab(tab),
                    inputs=[],
                    outputs=[inpaint_controls, mask_alpha],
                )

            img2img_gallery, generation_info, html_info, html_log = create_output_panel("img2img", opts.outdir_img2img_samples, toprow)

            img2img_args = dict(
                fn=wrap_gradio_gpu_call(modules.img2img.img2img, extra_outputs=[None, '', '']),
                _js="submit_img2img",
                inputs=[
                    dummy_component,
                    dummy_component,
                    toprow.prompt,
                    toprow.negative_prompt,
                    toprow.ui_styles.dropdown,
                    init_img,
                    sketch,
                    init_img_with_mask,
                    inpaint_color_sketch,
                    inpaint_color_sketch_orig,
                    init_img_inpaint,
                    init_mask_inpaint,
                    steps,
                    sampler_name,
                    mask_blur,
                    mask_alpha,
                    inpainting_fill,
                    batch_count,
                    batch_size,
                    cfg_scale,
                    image_cfg_scale,
                    denoising_strength,
                    selected_scale_tab,
                    height,
                    width,
                    scale_by,
                    resize_mode,
                    inpaint_full_res,
                    inpaint_full_res_padding,
                    inpainting_mask_invert,
                    img2img_batch_input_dir,
                    img2img_batch_output_dir,
                    img2img_batch_inpaint_mask_dir,
                    override_settings,
                    img2img_batch_use_png_info,
                    img2img_batch_png_info_props,
                    img2img_batch_png_info_dir,
                ] + custom_inputs,
                outputs=[
                    img2img_gallery,
                    generation_info,
                    html_info,
                    html_log,
                ],
                show_progress=False,
            )

            interrogate_args = dict(
                _js="get_img2img_tab_index",
                inputs=[
                    dummy_component,
                    img2img_batch_input_dir,
                    img2img_batch_output_dir,
                    init_img,
                    sketch,
                    init_img_with_mask,
                    inpaint_color_sketch,
                    init_img_inpaint,
                ],
                outputs=[toprow.prompt, dummy_component],
            )

            toprow.prompt.submit(**img2img_args)
            toprow.submit.click(**img2img_args)

            res_switch_btn.click(fn=None, _js="function(){switchWidthHeight('img2img')}", inputs=None, outputs=None, show_progress=False)

            detect_image_size_btn.click(
                fn=lambda w, h, _: (w or gr.update(), h or gr.update()),
                _js="currentImg2imgSourceResolution",
                inputs=[dummy_component, dummy_component, dummy_component],
                outputs=[width, height],
                show_progress=False,
            )

            toprow.restore_progress_button.click(
                fn=progress.restore_progress,
                _js="restoreProgressImg2img",
                inputs=[dummy_component],
                outputs=[
                    img2img_gallery,
                    generation_info,
                    html_info,
                    html_log,
                ],
                show_progress=False,
            )

            toprow.button_interrogate.click(
                fn=lambda *args: process_interrogate(interrogate, *args),
                **interrogate_args,
            )

            toprow.button_deepbooru.click(
                fn=lambda *args: process_interrogate(interrogate_deepbooru, *args),
                **interrogate_args,
            )

            toprow.token_button.click(fn=update_token_counter, inputs=[toprow.prompt, steps], outputs=[toprow.token_counter])
            toprow.negative_token_button.click(fn=wrap_queued_call(update_token_counter), inputs=[toprow.negative_prompt, steps], outputs=[toprow.negative_token_counter])

            img2img_paste_fields = [
                (toprow.prompt, "Prompt"),
                (toprow.negative_prompt, "Negative prompt"),
                (steps, "Steps"),
                (sampler_name, "Sampler"),
                (cfg_scale, "CFG scale"),
                (image_cfg_scale, "Image CFG scale"),
                (width, "Size-1"),
                (height, "Size-2"),
                (batch_size, "Batch size"),
                (toprow.ui_styles.dropdown, lambda d: d["Styles array"] if isinstance(d.get("Styles array"), list) else gr.update()),
                (denoising_strength, "Denoising strength"),
                (mask_blur, "Mask blur"),
                *scripts.scripts_img2img.infotext_fields
            ]
            parameters_copypaste.add_paste_fields("img2img", init_img, img2img_paste_fields, override_settings)
            parameters_copypaste.add_paste_fields("inpaint", init_img_with_mask, img2img_paste_fields, override_settings)
            parameters_copypaste.register_paste_params_button(parameters_copypaste.ParamBinding(
                paste_button=toprow.paste, tabname="img2img", source_text_component=toprow.prompt, source_image_component=None,
            ))

        extra_networks_ui_img2img = ui_extra_networks.create_ui(img2img_interface, [img2img_generation_tab], 'img2img')
        ui_extra_networks.setup_ui(extra_networks_ui_img2img, img2img_gallery)

        extra_tabs.__exit__()

    scripts.scripts_current = None

    with gr.Blocks(analytics_enabled=False) as extras_interface:
        ui_postprocessing.create_ui()

    with gr.Blocks(analytics_enabled=False) as pnginfo_interface:
        with gr.Row(equal_height=False):
            with gr.Column(variant='panel'):
                image = gr.Image(elem_id="pnginfo_image", label="Source", source="upload", interactive=True, type="pil")

            with gr.Column(variant='panel'):
                html = gr.HTML()
                generation_info = gr.Textbox(visible=False, elem_id="pnginfo_generation_info")
                html2 = gr.HTML()
                with gr.Row():
                    buttons = parameters_copypaste.create_buttons(["txt2img", "img2img", "inpaint", "extras"])

                for tabname, button in buttons.items():
                    parameters_copypaste.register_paste_params_button(parameters_copypaste.ParamBinding(
                        paste_button=button, tabname=tabname, source_text_component=generation_info, source_image_component=image,
                    ))

        image.change(
            fn=wrap_gradio_call(modules.extras.run_pnginfo),
            inputs=[image],
            outputs=[html, generation_info, html2],
        )

    modelmerger_ui = ui_checkpoint_merger.UiCheckpointMerger()

    with gr.Blocks(analytics_enabled=False) as train_interface:
        with gr.Row(equal_height=False):
            gr.HTML(value="<p style='margin-bottom: 0.7em'>See <b><a href=\"https://github.com/AUTOMATIC1111/stable-diffusion-webui/wiki/Textual-Inversion\">wiki</a></b> for detailed explanation.</p>")

        with gr.Row(variant="compact", equal_height=False):
            with gr.Tabs(elem_id="train_tabs"):

                with gr.Tab(label="Create embedding", id="create_embedding"):
                    new_embedding_name = gr.Textbox(label="Name", elem_id="train_new_embedding_name")
                    initialization_text = gr.Textbox(label="Initialization text", value="*", elem_id="train_initialization_text")
                    nvpt = gr.Slider(label="Number of vectors per token", minimum=1, maximum=75, step=1, value=1, elem_id="train_nvpt")
                    overwrite_old_embedding = gr.Checkbox(value=False, label="Overwrite Old Embedding", elem_id="train_overwrite_old_embedding")

                    with gr.Row():
                        with gr.Column(scale=3):
                            gr.HTML(value="")

                        with gr.Column():
                            create_embedding = gr.Button(value="Create embedding", variant='primary', elem_id="train_create_embedding")

                with gr.Tab(label="Create hypernetwork", id="create_hypernetwork"):
                    new_hypernetwork_name = gr.Textbox(label="Name", elem_id="train_new_hypernetwork_name")
                    new_hypernetwork_sizes = gr.CheckboxGroup(label="Modules", value=["768", "320", "640", "1280"], choices=["768", "1024", "320", "640", "1280"], elem_id="train_new_hypernetwork_sizes")
                    new_hypernetwork_layer_structure = gr.Textbox("1, 2, 1", label="Enter hypernetwork layer structure", placeholder="1st and last digit must be 1. ex:'1, 2, 1'", elem_id="train_new_hypernetwork_layer_structure")
                    new_hypernetwork_activation_func = gr.Dropdown(value="linear", label="Select activation function of hypernetwork. Recommended : Swish / Linear(none)", choices=hypernetworks_ui.keys, elem_id="train_new_hypernetwork_activation_func")
                    new_hypernetwork_initialization_option = gr.Dropdown(value = "Normal", label="Select Layer weights initialization. Recommended: Kaiming for relu-like, Xavier for sigmoid-like, Normal otherwise", choices=["Normal", "KaimingUniform", "KaimingNormal", "XavierUniform", "XavierNormal"], elem_id="train_new_hypernetwork_initialization_option")
                    new_hypernetwork_add_layer_norm = gr.Checkbox(label="Add layer normalization", elem_id="train_new_hypernetwork_add_layer_norm")
                    new_hypernetwork_use_dropout = gr.Checkbox(label="Use dropout", elem_id="train_new_hypernetwork_use_dropout")
                    new_hypernetwork_dropout_structure = gr.Textbox("0, 0, 0", label="Enter hypernetwork Dropout structure (or empty). Recommended : 0~0.35 incrementing sequence: 0, 0.05, 0.15", placeholder="1st and last digit must be 0 and values should be between 0 and 1. ex:'0, 0.01, 0'")
                    overwrite_old_hypernetwork = gr.Checkbox(value=False, label="Overwrite Old Hypernetwork", elem_id="train_overwrite_old_hypernetwork")

                    with gr.Row():
                        with gr.Column(scale=3):
                            gr.HTML(value="")

                        with gr.Column():
                            create_hypernetwork = gr.Button(value="Create hypernetwork", variant='primary', elem_id="train_create_hypernetwork")

                with gr.Tab(label="Preprocess images", id="preprocess_images"):
                    process_src = gr.Textbox(label='Source directory', elem_id="train_process_src")
                    process_dst = gr.Textbox(label='Destination directory', elem_id="train_process_dst")
                    process_width = gr.Slider(minimum=64, maximum=2048, step=8, label="Width", value=512, elem_id="train_process_width")
                    process_height = gr.Slider(minimum=64, maximum=2048, step=8, label="Height", value=512, elem_id="train_process_height")
                    preprocess_txt_action = gr.Dropdown(label='Existing Caption txt Action', value="ignore", choices=["ignore", "copy", "prepend", "append"], elem_id="train_preprocess_txt_action")

                    with gr.Row():
                        process_keep_original_size = gr.Checkbox(label='Keep original size', elem_id="train_process_keep_original_size")
                        process_flip = gr.Checkbox(label='Create flipped copies', elem_id="train_process_flip")
                        process_split = gr.Checkbox(label='Split oversized images', elem_id="train_process_split")
                        process_focal_crop = gr.Checkbox(label='Auto focal point crop', elem_id="train_process_focal_crop")
                        process_multicrop = gr.Checkbox(label='Auto-sized crop', elem_id="train_process_multicrop")
                        process_caption = gr.Checkbox(label='Use BLIP for caption', elem_id="train_process_caption")
                        process_caption_deepbooru = gr.Checkbox(label='Use deepbooru for caption', visible=True, elem_id="train_process_caption_deepbooru")

                    with gr.Row(visible=False) as process_split_extra_row:
                        process_split_threshold = gr.Slider(label='Split image threshold', value=0.5, minimum=0.0, maximum=1.0, step=0.05, elem_id="train_process_split_threshold")
                        process_overlap_ratio = gr.Slider(label='Split image overlap ratio', value=0.2, minimum=0.0, maximum=0.9, step=0.05, elem_id="train_process_overlap_ratio")

                    with gr.Row(visible=False) as process_focal_crop_row:
                        process_focal_crop_face_weight = gr.Slider(label='Focal point face weight', value=0.9, minimum=0.0, maximum=1.0, step=0.05, elem_id="train_process_focal_crop_face_weight")
                        process_focal_crop_entropy_weight = gr.Slider(label='Focal point entropy weight', value=0.15, minimum=0.0, maximum=1.0, step=0.05, elem_id="train_process_focal_crop_entropy_weight")
                        process_focal_crop_edges_weight = gr.Slider(label='Focal point edges weight', value=0.5, minimum=0.0, maximum=1.0, step=0.05, elem_id="train_process_focal_crop_edges_weight")
                        process_focal_crop_debug = gr.Checkbox(label='Create debug image', elem_id="train_process_focal_crop_debug")

                    with gr.Column(visible=False) as process_multicrop_col:
                        gr.Markdown('Each image is center-cropped with an automatically chosen width and height.')
                        with gr.Row():
                            process_multicrop_mindim = gr.Slider(minimum=64, maximum=2048, step=8, label="Dimension lower bound", value=384, elem_id="train_process_multicrop_mindim")
                            process_multicrop_maxdim = gr.Slider(minimum=64, maximum=2048, step=8, label="Dimension upper bound", value=768, elem_id="train_process_multicrop_maxdim")
                        with gr.Row():
                            process_multicrop_minarea = gr.Slider(minimum=64*64, maximum=2048*2048, step=1, label="Area lower bound", value=64*64, elem_id="train_process_multicrop_minarea")
                            process_multicrop_maxarea = gr.Slider(minimum=64*64, maximum=2048*2048, step=1, label="Area upper bound", value=640*640, elem_id="train_process_multicrop_maxarea")
                        with gr.Row():
                            process_multicrop_objective = gr.Radio(["Maximize area", "Minimize error"], value="Maximize area", label="Resizing objective", elem_id="train_process_multicrop_objective")
                            process_multicrop_threshold = gr.Slider(minimum=0, maximum=1, step=0.01, label="Error threshold", value=0.1, elem_id="train_process_multicrop_threshold")

                    with gr.Row():
                        with gr.Column(scale=3):
                            gr.HTML(value="")

                        with gr.Column():
                            with gr.Row():
                                interrupt_preprocessing = gr.Button("Interrupt", elem_id="train_interrupt_preprocessing")
                            run_preprocess = gr.Button(value="Preprocess", variant='primary', elem_id="train_run_preprocess")

                    process_split.change(
                        fn=lambda show: gr_show(show),
                        inputs=[process_split],
                        outputs=[process_split_extra_row],
                    )

                    process_focal_crop.change(
                        fn=lambda show: gr_show(show),
                        inputs=[process_focal_crop],
                        outputs=[process_focal_crop_row],
                    )

                    process_multicrop.change(
                        fn=lambda show: gr_show(show),
                        inputs=[process_multicrop],
                        outputs=[process_multicrop_col],
                    )

                def get_textual_inversion_template_names():
                    return sorted(textual_inversion.textual_inversion_templates)

                with gr.Tab(label="Train", id="train"):
                    gr.HTML(value="<p style='margin-bottom: 0.7em'>Train an embedding or Hypernetwork; you must specify a directory with a set of 1:1 ratio images <a href=\"https://github.com/AUTOMATIC1111/stable-diffusion-webui/wiki/Textual-Inversion\" style=\"font-weight:bold;\">[wiki]</a></p>")
                    with FormRow():
                        train_embedding_name = gr.Dropdown(label='Embedding', elem_id="train_embedding", choices=sorted(sd_hijack.model_hijack.embedding_db.word_embeddings.keys()))
                        create_refresh_button(train_embedding_name, sd_hijack.model_hijack.embedding_db.load_textual_inversion_embeddings, lambda: {"choices": sorted(sd_hijack.model_hijack.embedding_db.word_embeddings.keys())}, "refresh_train_embedding_name")

                        train_hypernetwork_name = gr.Dropdown(label='Hypernetwork', elem_id="train_hypernetwork", choices=sorted(shared.hypernetworks))
                        create_refresh_button(train_hypernetwork_name, shared.reload_hypernetworks, lambda: {"choices": sorted(shared.hypernetworks)}, "refresh_train_hypernetwork_name")

                    with FormRow():
                        embedding_learn_rate = gr.Textbox(label='Embedding Learning rate', placeholder="Embedding Learning rate", value="0.005", elem_id="train_embedding_learn_rate")
                        hypernetwork_learn_rate = gr.Textbox(label='Hypernetwork Learning rate', placeholder="Hypernetwork Learning rate", value="0.00001", elem_id="train_hypernetwork_learn_rate")

                    with FormRow():
                        clip_grad_mode = gr.Dropdown(value="disabled", label="Gradient Clipping", choices=["disabled", "value", "norm"])
                        clip_grad_value = gr.Textbox(placeholder="Gradient clip value", value="0.1", show_label=False)

                    with FormRow():
                        batch_size = gr.Number(label='Batch size', value=1, precision=0, elem_id="train_batch_size")
                        gradient_step = gr.Number(label='Gradient accumulation steps', value=1, precision=0, elem_id="train_gradient_step")

                    dataset_directory = gr.Textbox(label='Dataset directory', placeholder="Path to directory with input images", elem_id="train_dataset_directory")
                    log_directory = gr.Textbox(label='Log directory', placeholder="Path to directory where to write outputs", value="textual_inversion", elem_id="train_log_directory")

                    with FormRow():
                        template_file = gr.Dropdown(label='Prompt template', value="style_filewords.txt", elem_id="train_template_file", choices=get_textual_inversion_template_names())
                        create_refresh_button(template_file, textual_inversion.list_textual_inversion_templates, lambda: {"choices": get_textual_inversion_template_names()}, "refrsh_train_template_file")

                    training_width = gr.Slider(minimum=64, maximum=2048, step=8, label="Width", value=512, elem_id="train_training_width")
                    training_height = gr.Slider(minimum=64, maximum=2048, step=8, label="Height", value=512, elem_id="train_training_height")
                    varsize = gr.Checkbox(label="Do not resize images", value=False, elem_id="train_varsize")
                    steps = gr.Number(label='Max steps', value=100000, precision=0, elem_id="train_steps")

                    with FormRow():
                        create_image_every = gr.Number(label='Save an image to log directory every N steps, 0 to disable', value=500, precision=0, elem_id="train_create_image_every")
                        save_embedding_every = gr.Number(label='Save a copy of embedding to log directory every N steps, 0 to disable', value=500, precision=0, elem_id="train_save_embedding_every")

                    use_weight = gr.Checkbox(label="Use PNG alpha channel as loss weight", value=False, elem_id="use_weight")

                    save_image_with_stored_embedding = gr.Checkbox(label='Save images with embedding in PNG chunks', value=True, elem_id="train_save_image_with_stored_embedding")
                    preview_from_txt2img = gr.Checkbox(label='Read parameters (prompt, etc...) from txt2img tab when making previews', value=False, elem_id="train_preview_from_txt2img")

                    shuffle_tags = gr.Checkbox(label="Shuffle tags by ',' when creating prompts.", value=False, elem_id="train_shuffle_tags")
                    tag_drop_out = gr.Slider(minimum=0, maximum=1, step=0.1, label="Drop out tags when creating prompts.", value=0, elem_id="train_tag_drop_out")

                    latent_sampling_method = gr.Radio(label='Choose latent sampling method', value="once", choices=['once', 'deterministic', 'random'], elem_id="train_latent_sampling_method")

                    with gr.Row():
                        train_embedding = gr.Button(value="Train Embedding", variant='primary', elem_id="train_train_embedding")
                        interrupt_training = gr.Button(value="Interrupt", elem_id="train_interrupt_training")
                        train_hypernetwork = gr.Button(value="Train Hypernetwork", variant='primary', elem_id="train_train_hypernetwork")

                params = script_callbacks.UiTrainTabParams(txt2img_preview_params)

                script_callbacks.ui_train_tabs_callback(params)

            with gr.Column(elem_id='ti_gallery_container'):
                ti_output = gr.Text(elem_id="ti_output", value="", show_label=False)
                gr.Gallery(label='Output', show_label=False, elem_id='ti_gallery', columns=4)
                gr.HTML(elem_id="ti_progress", value="")
                ti_outcome = gr.HTML(elem_id="ti_error", value="")

        create_embedding.click(
            fn=textual_inversion_ui.create_embedding,
            inputs=[
                new_embedding_name,
                initialization_text,
                nvpt,
                overwrite_old_embedding,
            ],
            outputs=[
                train_embedding_name,
                ti_output,
                ti_outcome,
            ]
        )

        create_hypernetwork.click(
            fn=hypernetworks_ui.create_hypernetwork,
            inputs=[
                new_hypernetwork_name,
                new_hypernetwork_sizes,
                overwrite_old_hypernetwork,
                new_hypernetwork_layer_structure,
                new_hypernetwork_activation_func,
                new_hypernetwork_initialization_option,
                new_hypernetwork_add_layer_norm,
                new_hypernetwork_use_dropout,
                new_hypernetwork_dropout_structure
            ],
            outputs=[
                train_hypernetwork_name,
                ti_output,
                ti_outcome,
            ]
        )

        run_preprocess.click(
            fn=wrap_gradio_gpu_call(textual_inversion_ui.preprocess, extra_outputs=[gr.update()]),
            _js="start_training_textual_inversion",
            inputs=[
                dummy_component,
                process_src,
                process_dst,
                process_width,
                process_height,
                preprocess_txt_action,
                process_keep_original_size,
                process_flip,
                process_split,
                process_caption,
                process_caption_deepbooru,
                process_split_threshold,
                process_overlap_ratio,
                process_focal_crop,
                process_focal_crop_face_weight,
                process_focal_crop_entropy_weight,
                process_focal_crop_edges_weight,
                process_focal_crop_debug,
                process_multicrop,
                process_multicrop_mindim,
                process_multicrop_maxdim,
                process_multicrop_minarea,
                process_multicrop_maxarea,
                process_multicrop_objective,
                process_multicrop_threshold,
            ],
            outputs=[
                ti_output,
                ti_outcome,
            ],
        )

        train_embedding.click(
            fn=wrap_gradio_gpu_call(textual_inversion_ui.train_embedding, extra_outputs=[gr.update()]),
            _js="start_training_textual_inversion",
            inputs=[
                dummy_component,
                train_embedding_name,
                embedding_learn_rate,
                batch_size,
                gradient_step,
                dataset_directory,
                log_directory,
                training_width,
                training_height,
                varsize,
                steps,
                clip_grad_mode,
                clip_grad_value,
                shuffle_tags,
                tag_drop_out,
                latent_sampling_method,
                use_weight,
                create_image_every,
                save_embedding_every,
                template_file,
                save_image_with_stored_embedding,
                preview_from_txt2img,
                *txt2img_preview_params,
            ],
            outputs=[
                ti_output,
                ti_outcome,
            ]
        )

        train_hypernetwork.click(
            fn=wrap_gradio_gpu_call(hypernetworks_ui.train_hypernetwork, extra_outputs=[gr.update()]),
            _js="start_training_textual_inversion",
            inputs=[
                dummy_component,
                train_hypernetwork_name,
                hypernetwork_learn_rate,
                batch_size,
                gradient_step,
                dataset_directory,
                log_directory,
                training_width,
                training_height,
                varsize,
                steps,
                clip_grad_mode,
                clip_grad_value,
                shuffle_tags,
                tag_drop_out,
                latent_sampling_method,
                use_weight,
                create_image_every,
                save_embedding_every,
                template_file,
                preview_from_txt2img,
                *txt2img_preview_params,
            ],
            outputs=[
                ti_output,
                ti_outcome,
            ]
        )

        interrupt_training.click(
            fn=lambda: shared.state.interrupt(),
            inputs=[],
            outputs=[],
        )

        interrupt_preprocessing.click(
            fn=lambda: shared.state.interrupt(),
            inputs=[],
            outputs=[],
        )

    loadsave = ui_loadsave.UiLoadsave(cmd_opts.ui_config_file)

    settings = ui_settings.UiSettings()
    settings.create_ui(loadsave, dummy_component)

    interfaces = [
        (txt2img_interface, "txt2img", "txt2img"),
        (img2img_interface, "img2img", "img2img"),
        (extras_interface, "Extras", "extras"),
        (pnginfo_interface, "PNG Info", "pnginfo"),
        (modelmerger_ui.blocks, "Checkpoint Merger", "modelmerger"),
        (train_interface, "Train", "train"),
    ]

    interfaces += script_callbacks.ui_tabs_callback()
    interfaces += [(settings.interface, "Settings", "settings")]

    extensions_interface = ui_extensions.create_ui()
    interfaces += [(extensions_interface, "Extensions", "extensions")]

    shared.tab_names = []
    for _interface, label, _ifid in interfaces:
        shared.tab_names.append(label)

    with gr.Blocks(theme=shared.gradio_theme, analytics_enabled=False, title="Stable Diffusion") as demo:
        settings.add_quicksettings()

        parameters_copypaste.connect_paste_params_buttons()

        with gr.Tabs(elem_id="tabs") as tabs:
            tab_order = {k: i for i, k in enumerate(opts.ui_tab_order)}
            sorted_interfaces = sorted(interfaces, key=lambda x: tab_order.get(x[1], 9999))

            for interface, label, ifid in sorted_interfaces:
                if label in shared.opts.hidden_tabs:
                    continue
                with gr.TabItem(label, id=ifid, elem_id=f"tab_{ifid}"):
                    interface.render()

                if ifid not in ["extensions", "settings"]:
                    loadsave.add_block(interface, ifid)

            loadsave.add_component(f"webui/Tabs@{tabs.elem_id}", tabs)

            loadsave.setup_ui()

        if os.path.exists(os.path.join(script_path, "notification.mp3")) and shared.opts.notification_audio:
            gr.Audio(interactive=False, value=os.path.join(script_path, "notification.mp3"), elem_id="audio_notification", visible=False)

        footer = shared.html("footer.html")
        footer = footer.format(versions=versions_html(), api_docs="/docs" if shared.cmd_opts.api else "https://github.com/AUTOMATIC1111/stable-diffusion-webui/wiki/API")
        gr.HTML(footer, elem_id="footer")

        settings.add_functionality(demo)

        update_image_cfg_scale_visibility = lambda: gr.update(visible=shared.sd_model and shared.sd_model.cond_stage_key == "edit")
        settings.text_settings.change(fn=update_image_cfg_scale_visibility, inputs=[], outputs=[image_cfg_scale])
        demo.load(fn=update_image_cfg_scale_visibility, inputs=[], outputs=[image_cfg_scale])

        modelmerger_ui.setup_ui(dummy_component=dummy_component, sd_model_checkpoint_component=settings.component_dict['sd_model_checkpoint'])

    loadsave.dump_defaults()
    demo.ui_loadsave = loadsave

    return demo


def versions_html():
    import torch
    import launch

    python_version = ".".join([str(x) for x in sys.version_info[0:3]])
    commit = launch.commit_hash()
    tag = launch.git_tag()

    if shared.xformers_available:
        import xformers
        xformers_version = xformers.__version__
    else:
        xformers_version = "N/A"

    return f"""
version: <a href="https://github.com/AUTOMATIC1111/stable-diffusion-webui/commit/{commit}">{tag}</a>
&#x2000;•&#x2000;
python: <span title="{sys.version}">{python_version}</span>
&#x2000;•&#x2000;
torch: {getattr(torch, '__long_version__',torch.__version__)}
&#x2000;•&#x2000;
xformers: {xformers_version}
&#x2000;•&#x2000;
gradio: {gr.__version__}
&#x2000;•&#x2000;
checkpoint: <a id="sd_checkpoint_hash">N/A</a>
"""


def setup_ui_api(app):
    from pydantic import BaseModel, Field

    class QuicksettingsHint(BaseModel):
        name: str = Field(title="Name of the quicksettings field")
        label: str = Field(title="Label of the quicksettings field")

    def quicksettings_hint():
        return [QuicksettingsHint(name=k, label=v.label) for k, v in opts.data_labels.items()]

    app.add_api_route("/internal/quicksettings-hint", quicksettings_hint, methods=["GET"], response_model=list[QuicksettingsHint])

    app.add_api_route("/internal/ping", lambda: {}, methods=["GET"])

    app.add_api_route("/internal/profile-startup", lambda: timer.startup_record, methods=["GET"])

    def download_sysinfo(attachment=False):
        from fastapi.responses import PlainTextResponse

        text = sysinfo.get()
        filename = f"sysinfo-{datetime.datetime.utcnow().strftime('%Y-%m-%d-%H-%M')}.txt"

        return PlainTextResponse(text, headers={'Content-Disposition': f'{"attachment" if attachment else "inline"}; filename="{filename}"'})

    app.add_api_route("/internal/sysinfo", download_sysinfo, methods=["GET"])
    app.add_api_route("/internal/sysinfo-download", lambda: download_sysinfo(attachment=True), methods=["GET"])

<|MERGE_RESOLUTION|>--- conflicted
+++ resolved
@@ -1,1472 +1,1358 @@
-import datetime
-import mimetypes
-import os
-import sys
-from functools import reduce
-import warnings
-
-import gradio as gr
-import gradio.utils
-import numpy as np
-from PIL import Image, PngImagePlugin  # noqa: F401
-from modules.call_queue import wrap_gradio_gpu_call, wrap_queued_call, wrap_gradio_call
-
-from modules import gradio_extensons  # noqa: F401
-from modules import sd_hijack, sd_models, script_callbacks, ui_extensions, deepbooru, extra_networks, ui_common, ui_postprocessing, progress, ui_loadsave, shared_items, ui_settings, timer, sysinfo, ui_checkpoint_merger, scripts, sd_samplers, processing, ui_extra_networks, ui_toprow
-from modules.ui_components import FormRow, FormGroup, ToolButton, FormHTML, InputAccordion, ResizeHandleRow
-from modules.paths import script_path
-from modules.ui_common import create_refresh_button
-from modules.ui_gradio_extensions import reload_javascript
-
-from modules.shared import opts, cmd_opts
-
-import modules.generation_parameters_copypaste as parameters_copypaste
-import modules.hypernetworks.ui as hypernetworks_ui
-import modules.textual_inversion.ui as textual_inversion_ui
-import modules.textual_inversion.textual_inversion as textual_inversion
-import modules.shared as shared
-from modules import prompt_parser
-from modules.sd_hijack import model_hijack
-from modules.generation_parameters_copypaste import image_from_url_text
-
-create_setting_component = ui_settings.create_setting_component
-
-warnings.filterwarnings("default" if opts.show_warnings else "ignore", category=UserWarning)
-warnings.filterwarnings("default" if opts.show_gradio_deprecation_warnings else "ignore", category=gr.deprecation.GradioDeprecationWarning)
-
-# this is a fix for Windows users. Without it, javascript files will be served with text/html content-type and the browser will not show any UI
-mimetypes.init()
-mimetypes.add_type('application/javascript', '.js')
-
-# Likewise, add explicit content-type header for certain missing image types
-mimetypes.add_type('image/webp', '.webp')
-
-if not cmd_opts.share and not cmd_opts.listen:
-    # fix gradio phoning home
-    gradio.utils.version_check = lambda: None
-    gradio.utils.get_local_ip_address = lambda: '127.0.0.1'
-
-if cmd_opts.ngrok is not None:
-    import modules.ngrok as ngrok
-    print('ngrok authtoken detected, trying to connect...')
-    ngrok.connect(
-        cmd_opts.ngrok,
-        cmd_opts.port if cmd_opts.port is not None else 7860,
-        cmd_opts.ngrok_options
-        )
-
-
-def gr_show(visible=True):
-    return {"visible": visible, "__type__": "update"}
-
-
-sample_img2img = "assets/stable-samples/img2img/sketch-mountains-input.jpg"
-sample_img2img = sample_img2img if os.path.exists(sample_img2img) else None
-
-# Using constants for these since the variation selector isn't visible.
-# Important that they exactly match script.js for tooltip to work.
-random_symbol = '\U0001f3b2\ufe0f'  # 🎲️
-reuse_symbol = '\u267b\ufe0f'  # ♻️
-paste_symbol = '\u2199\ufe0f'  # ↙
-refresh_symbol = '\U0001f504'  # 🔄
-save_style_symbol = '\U0001f4be'  # 💾
-apply_style_symbol = '\U0001f4cb'  # 📋
-clear_prompt_symbol = '\U0001f5d1\ufe0f'  # 🗑️
-extra_networks_symbol = '\U0001F3B4'  # 🎴
-switch_values_symbol = '\U000021C5' # ⇅
-restore_progress_symbol = '\U0001F300' # 🌀
-detect_image_size_symbol = '\U0001F4D0'  # 📐
-
-
-plaintext_to_html = ui_common.plaintext_to_html
-
-
-def send_gradio_gallery_to_image(x):
-    if len(x) == 0:
-        return None
-    return image_from_url_text(x[0])
-
-
-def calc_resolution_hires(enable, width, height, hr_scale, hr_resize_x, hr_resize_y):
-    if not enable:
-        return ""
-
-    p = processing.StableDiffusionProcessingTxt2Img(width=width, height=height, enable_hr=True, hr_scale=hr_scale, hr_resize_x=hr_resize_x, hr_resize_y=hr_resize_y)
-    p.calculate_target_resolution()
-
-    return f"from <span class='resolution'>{p.width}x{p.height}</span> to <span class='resolution'>{p.hr_resize_x or p.hr_upscale_to_x}x{p.hr_resize_y or p.hr_upscale_to_y}</span>"
-
-
-def resize_from_to_html(width, height, scale_by):
-    target_width = int(width * scale_by)
-    target_height = int(height * scale_by)
-
-    if not target_width or not target_height:
-        return "no image selected"
-
-    return f"resize: from <span class='resolution'>{width}x{height}</span> to <span class='resolution'>{target_width}x{target_height}</span>"
-
-
-def process_interrogate(interrogation_function, mode, ii_input_dir, ii_output_dir, *ii_singles):
-    if mode in {0, 1, 3, 4}:
-        return [interrogation_function(ii_singles[mode]), None]
-    elif mode == 2:
-        return [interrogation_function(ii_singles[mode]["image"]), None]
-    elif mode == 5:
-        assert not shared.cmd_opts.hide_ui_dir_config, "Launched with --hide-ui-dir-config, batch img2img disabled"
-        images = shared.listfiles(ii_input_dir)
-        print(f"Will process {len(images)} images.")
-        if ii_output_dir != "":
-            os.makedirs(ii_output_dir, exist_ok=True)
-        else:
-            ii_output_dir = ii_input_dir
-
-        for image in images:
-            img = Image.open(image)
-            filename = os.path.basename(image)
-            left, _ = os.path.splitext(filename)
-            print(interrogation_function(img), file=open(os.path.join(ii_output_dir, f"{left}.txt"), 'a', encoding='utf-8'))
-
-        return [gr.update(), None]
-
-
-def interrogate(image):
-    prompt = shared.interrogator.interrogate(image.convert("RGB"))
-    return gr.update() if prompt is None else prompt
-
-
-def interrogate_deepbooru(image):
-    prompt = deepbooru.model.tag(image)
-    return gr.update() if prompt is None else prompt
-
-
-def connect_clear_prompt(button):
-    """Given clear button, prompt, and token_counter objects, setup clear prompt button click event"""
-    button.click(
-        _js="clear_prompt",
-        fn=None,
-        inputs=[],
-        outputs=[],
-    )
-
-
-def update_token_counter(text, steps, *, is_positive=True):
-    try:
-        text, _ = extra_networks.parse_prompt(text)
-
-        if is_positive:
-            _, prompt_flat_list, _ = prompt_parser.get_multicond_prompt_list([text])
-        else:
-            prompt_flat_list = [text]
-
-        prompt_schedules = prompt_parser.get_learned_conditioning_prompt_schedules(prompt_flat_list, steps)
-
-    except Exception:
-        # a parsing error can happen here during typing, and we don't want to bother the user with
-        # messages related to it in console
-        prompt_schedules = [[[steps, text]]]
-
-    flat_prompts = reduce(lambda list1, list2: list1+list2, prompt_schedules)
-    prompts = [prompt_text for step, prompt_text in flat_prompts]
-    token_count, max_length = max([model_hijack.get_prompt_lengths(prompt) for prompt in prompts], key=lambda args: args[0])
-    return f"<span class='gr-box gr-text-input'>{token_count}/{max_length}</span>"
-
-
-def update_negative_prompt_token_counter(text, steps):
-    return update_token_counter(text, steps, is_positive=False)
-
-
-
-def setup_progressbar(*args, **kwargs):
-    pass
-
-
-def apply_setting(key, value):
-    if value is None:
-        return gr.update()
-
-    if shared.cmd_opts.freeze_settings:
-        return gr.update()
-
-    # dont allow model to be swapped when model hash exists in prompt
-    if key == "sd_model_checkpoint" and opts.disable_weights_auto_swap:
-        return gr.update()
-
-    if key == "sd_model_checkpoint":
-        ckpt_info = sd_models.get_closet_checkpoint_match(value)
-
-        if ckpt_info is not None:
-            value = ckpt_info.title
-        else:
-            return gr.update()
-
-    comp_args = opts.data_labels[key].component_args
-    if comp_args and isinstance(comp_args, dict) and comp_args.get('visible') is False:
-        return
-
-    valtype = type(opts.data_labels[key].default)
-    oldval = opts.data.get(key, None)
-    opts.data[key] = valtype(value) if valtype != type(None) else value
-    if oldval != value and opts.data_labels[key].onchange is not None:
-        opts.data_labels[key].onchange()
-
-    opts.save(shared.config_filename)
-    return getattr(opts, key)
-
-
-def create_output_panel(tabname, outdir, toprow=None):
-    return ui_common.create_output_panel(tabname, outdir, toprow)
-
-
-def create_sampler_and_steps_selection(choices, tabname):
-    if opts.samplers_in_dropdown:
-        with FormRow(elem_id=f"sampler_selection_{tabname}"):
-            sampler_name = gr.Dropdown(label='Sampling method', elem_id=f"{tabname}_sampling", choices=choices, value=choices[0])
-            steps = gr.Slider(minimum=1, maximum=150, step=1, elem_id=f"{tabname}_steps", label="Sampling steps", value=20)
-    else:
-        with FormGroup(elem_id=f"sampler_selection_{tabname}"):
-            steps = gr.Slider(minimum=1, maximum=150, step=1, elem_id=f"{tabname}_steps", label="Sampling steps", value=20)
-            sampler_name = gr.Radio(label='Sampling method', elem_id=f"{tabname}_sampling", choices=choices, value=choices[0])
-
-    return steps, sampler_name
-
-
-def ordered_ui_categories():
-    user_order = {x.strip(): i * 2 + 1 for i, x in enumerate(shared.opts.ui_reorder_list)}
-
-    for _, category in sorted(enumerate(shared_items.ui_reorder_categories()), key=lambda x: user_order.get(x[1], x[0] * 2 + 0)):
-        yield category
-
-
-def create_override_settings_dropdown(tabname, row):
-    dropdown = gr.Dropdown([], label="Override settings", visible=False, elem_id=f"{tabname}_override_settings", multiselect=True)
-
-    dropdown.change(
-        fn=lambda x: gr.Dropdown.update(visible=bool(x)),
-        inputs=[dropdown],
-        outputs=[dropdown],
-    )
-
-    return dropdown
-
-
-def create_ui():
-    import modules.img2img
-    import modules.txt2img
-
-    reload_javascript()
-
-    parameters_copypaste.reset()
-
-    scripts.scripts_current = scripts.scripts_txt2img
-    scripts.scripts_txt2img.initialize_scripts(is_img2img=False)
-
-    with gr.Blocks(analytics_enabled=False) as txt2img_interface:
-        toprow = ui_toprow.Toprow(is_img2img=False, is_compact=shared.opts.compact_prompt_box)
-
-        dummy_component = gr.Label(visible=False)
-
-        extra_tabs = gr.Tabs(elem_id="txt2img_extra_tabs")
-        extra_tabs.__enter__()
-
-        with gr.Tab("Generation", id="txt2img_generation") as txt2img_generation_tab, ResizeHandleRow(equal_height=False):
-            with gr.Accordion("Open for Settings", open=False) if shared.opts.img2img_settings_accordion else gr.Group():
-                with gr.Column(variant='compact', elem_id="txt2img_settings"):
-                    scripts.scripts_txt2img.prepare_ui()
-
-<<<<<<< HEAD
-                    for category in ordered_ui_categories():
-                        if category == "sampler":
-                            steps, sampler_name = create_sampler_and_steps_selection(sd_samplers.visible_sampler_names(), "txt2img")
-=======
-                for category in ordered_ui_categories():
-                    if category == "prompt":
-                        toprow.create_inline_toprow_prompts()
-
-                    if category == "sampler":
-                        steps, sampler_name = create_sampler_and_steps_selection(sd_samplers.visible_sampler_names(), "txt2img")
->>>>>>> 5e80d9ee
-
-                        elif category == "dimensions":
-                            with FormRow():
-                                with gr.Column(elem_id="txt2img_column_size", scale=4):
-                                    width = gr.Slider(minimum=64, maximum=2048, step=8, label="Width", value=512, elem_id="txt2img_width")
-                                    height = gr.Slider(minimum=64, maximum=2048, step=8, label="Height", value=512, elem_id="txt2img_height")
-
-                                with gr.Column(elem_id="txt2img_dimensions_row", scale=1, elem_classes="dimensions-tools"):
-                                    res_switch_btn = ToolButton(value=switch_values_symbol, elem_id="txt2img_res_switch_btn", tooltip="Switch width/height")
-
-                                if opts.dimensions_and_batch_together:
-                                    with gr.Column(elem_id="txt2img_column_batch"):
-                                        batch_count = gr.Slider(minimum=1, step=1, label='Batch count', value=1, elem_id="txt2img_batch_count")
-                                        batch_size = gr.Slider(minimum=1, maximum=8, step=1, label='Batch size', value=1, elem_id="txt2img_batch_size")
-
-                        elif category == "cfg":
-                            with gr.Row():
-                                cfg_scale = gr.Slider(minimum=1.0, maximum=30.0, step=0.5, label='CFG Scale', value=7.0, elem_id="txt2img_cfg_scale")
-
-                        elif category == "checkboxes":
-                            with FormRow(elem_classes="checkboxes-row", variant="compact"):
-                                pass
-
-                        elif category == "accordions":
-                            with gr.Row(elem_id="txt2img_accordions", elem_classes="accordions"):
-                                with InputAccordion(False, label="Hires. fix", elem_id="txt2img_hr") as enable_hr:
-                                    with enable_hr.extra():
-                                        hr_final_resolution = FormHTML(value="", elem_id="txtimg_hr_finalres", label="Upscaled resolution", interactive=False, min_width=0)
-
-                                    with FormRow(elem_id="txt2img_hires_fix_row1", variant="compact"):
-                                        hr_upscaler = gr.Dropdown(label="Upscaler", elem_id="txt2img_hr_upscaler", choices=[*shared.latent_upscale_modes, *[x.name for x in shared.sd_upscalers]], value=shared.latent_upscale_default_mode)
-                                        hr_second_pass_steps = gr.Slider(minimum=0, maximum=150, step=1, label='Hires steps', value=0, elem_id="txt2img_hires_steps")
-                                        denoising_strength = gr.Slider(minimum=0.0, maximum=1.0, step=0.01, label='Denoising strength', value=0.7, elem_id="txt2img_denoising_strength")
-
-                                    with FormRow(elem_id="txt2img_hires_fix_row2", variant="compact"):
-                                        hr_scale = gr.Slider(minimum=1.0, maximum=4.0, step=0.05, label="Upscale by", value=2.0, elem_id="txt2img_hr_scale")
-                                        hr_resize_x = gr.Slider(minimum=0, maximum=2048, step=8, label="Resize width to", value=0, elem_id="txt2img_hr_resize_x")
-                                        hr_resize_y = gr.Slider(minimum=0, maximum=2048, step=8, label="Resize height to", value=0, elem_id="txt2img_hr_resize_y")
-
-                                    with FormRow(elem_id="txt2img_hires_fix_row3", variant="compact", visible=opts.hires_fix_show_sampler) as hr_sampler_container:
-
-                                        hr_checkpoint_name = gr.Dropdown(label='Hires checkpoint', elem_id="hr_checkpoint", choices=["Use same checkpoint"] + modules.sd_models.checkpoint_tiles(use_short=True), value="Use same checkpoint")
-                                        create_refresh_button(hr_checkpoint_name, modules.sd_models.list_models, lambda: {"choices": ["Use same checkpoint"] + modules.sd_models.checkpoint_tiles(use_short=True)}, "hr_checkpoint_refresh")
-
-                                        hr_sampler_name = gr.Dropdown(label='Hires sampling method', elem_id="hr_sampler", choices=["Use same sampler"] + sd_samplers.visible_sampler_names(), value="Use same sampler")
-
-                                    with FormRow(elem_id="txt2img_hires_fix_row4", variant="compact", visible=opts.hires_fix_show_prompts) as hr_prompts_container:
-                                        with gr.Column(scale=80):
-                                            with gr.Row():
-                                                hr_prompt = gr.Textbox(label="Hires prompt", elem_id="hires_prompt", show_label=False, lines=3, placeholder="Prompt for hires fix pass.\nLeave empty to use the same prompt as in first pass.", elem_classes=["prompt"])
-                                        with gr.Column(scale=80):
-                                            with gr.Row():
-                                                hr_negative_prompt = gr.Textbox(label="Hires negative prompt", elem_id="hires_neg_prompt", show_label=False, lines=3, placeholder="Negative prompt for hires fix pass.\nLeave empty to use the same negative prompt as in first pass.", elem_classes=["prompt"])
-
-                                scripts.scripts_txt2img.setup_ui_for_section(category)
-
-                        elif category == "batch":
-                            if not opts.dimensions_and_batch_together:
-                                with FormRow(elem_id="txt2img_column_batch"):
-                                    batch_count = gr.Slider(minimum=1, step=1, label='Batch count', value=1, elem_id="txt2img_batch_count")
-                                    batch_size = gr.Slider(minimum=1, maximum=8, step=1, label='Batch size', value=1, elem_id="txt2img_batch_size")
-
-                        elif category == "override_settings":
-                            with FormRow(elem_id="txt2img_override_settings_row") as row:
-                                override_settings = create_override_settings_dropdown('txt2img', row)
-
-                        elif category == "scripts":
-                            with FormGroup(elem_id="txt2img_script_container"):
-                                custom_inputs = scripts.scripts_txt2img.setup_ui()
-
-                        if category not in {"accordions"}:
-                            scripts.scripts_txt2img.setup_ui_for_section(category)
-
-            hr_resolution_preview_inputs = [enable_hr, width, height, hr_scale, hr_resize_x, hr_resize_y]
-
-            for component in hr_resolution_preview_inputs:
-                event = component.release if isinstance(component, gr.Slider) else component.change
-
-                event(
-                    fn=calc_resolution_hires,
-                    inputs=hr_resolution_preview_inputs,
-                    outputs=[hr_final_resolution],
-                    show_progress=False,
-                )
-                event(
-                    None,
-                    _js="onCalcResolutionHires",
-                    inputs=hr_resolution_preview_inputs,
-                    outputs=[],
-                    show_progress=False,
-                )
-
-            txt2img_gallery, generation_info, html_info, html_log = create_output_panel("txt2img", opts.outdir_txt2img_samples, toprow)
-
-            txt2img_args = dict(
-                fn=wrap_gradio_gpu_call(modules.txt2img.txt2img, extra_outputs=[None, '', '']),
-                _js="submit",
-                inputs=[
-                    dummy_component,
-                    toprow.prompt,
-                    toprow.negative_prompt,
-                    toprow.ui_styles.dropdown,
-                    steps,
-                    sampler_name,
-                    batch_count,
-                    batch_size,
-                    cfg_scale,
-                    height,
-                    width,
-                    enable_hr,
-                    denoising_strength,
-                    hr_scale,
-                    hr_upscaler,
-                    hr_second_pass_steps,
-                    hr_resize_x,
-                    hr_resize_y,
-                    hr_checkpoint_name,
-                    hr_sampler_name,
-                    hr_prompt,
-                    hr_negative_prompt,
-                    override_settings,
-
-                ] + custom_inputs,
-
-                outputs=[
-                    txt2img_gallery,
-                    generation_info,
-                    html_info,
-                    html_log,
-                ],
-                show_progress=False,
-            )
-
-            toprow.prompt.submit(**txt2img_args)
-            toprow.submit.click(**txt2img_args)
-
-            res_switch_btn.click(fn=None, _js="function(){switchWidthHeight('txt2img')}", inputs=None, outputs=None, show_progress=False)
-
-            toprow.restore_progress_button.click(
-                fn=progress.restore_progress,
-                _js="restoreProgressTxt2img",
-                inputs=[dummy_component],
-                outputs=[
-                    txt2img_gallery,
-                    generation_info,
-                    html_info,
-                    html_log,
-                ],
-                show_progress=False,
-            )
-
-            txt2img_paste_fields = [
-                (toprow.prompt, "Prompt"),
-                (toprow.negative_prompt, "Negative prompt"),
-                (steps, "Steps"),
-                (sampler_name, "Sampler"),
-                (cfg_scale, "CFG scale"),
-                (width, "Size-1"),
-                (height, "Size-2"),
-                (batch_size, "Batch size"),
-                (toprow.ui_styles.dropdown, lambda d: d["Styles array"] if isinstance(d.get("Styles array"), list) else gr.update()),
-                (denoising_strength, "Denoising strength"),
-                (enable_hr, lambda d: "Denoising strength" in d and ("Hires upscale" in d or "Hires upscaler" in d or "Hires resize-1" in d)),
-                (hr_scale, "Hires upscale"),
-                (hr_upscaler, "Hires upscaler"),
-                (hr_second_pass_steps, "Hires steps"),
-                (hr_resize_x, "Hires resize-1"),
-                (hr_resize_y, "Hires resize-2"),
-                (hr_checkpoint_name, "Hires checkpoint"),
-                (hr_sampler_name, "Hires sampler"),
-                (hr_sampler_container, lambda d: gr.update(visible=True) if d.get("Hires sampler", "Use same sampler") != "Use same sampler" or d.get("Hires checkpoint", "Use same checkpoint") != "Use same checkpoint" else gr.update()),
-                (hr_prompt, "Hires prompt"),
-                (hr_negative_prompt, "Hires negative prompt"),
-                (hr_prompts_container, lambda d: gr.update(visible=True) if d.get("Hires prompt", "") != "" or d.get("Hires negative prompt", "") != "" else gr.update()),
-                *scripts.scripts_txt2img.infotext_fields
-            ]
-            parameters_copypaste.add_paste_fields("txt2img", None, txt2img_paste_fields, override_settings)
-            parameters_copypaste.register_paste_params_button(parameters_copypaste.ParamBinding(
-                paste_button=toprow.paste, tabname="txt2img", source_text_component=toprow.prompt, source_image_component=None,
-            ))
-
-            txt2img_preview_params = [
-                toprow.prompt,
-                toprow.negative_prompt,
-                steps,
-                sampler_name,
-                cfg_scale,
-                scripts.scripts_txt2img.script('Seed').seed,
-                width,
-                height,
-            ]
-
-            toprow.token_button.click(fn=wrap_queued_call(update_token_counter), inputs=[toprow.prompt, steps], outputs=[toprow.token_counter])
-            toprow.negative_token_button.click(fn=wrap_queued_call(update_negative_prompt_token_counter), inputs=[toprow.negative_prompt, steps], outputs=[toprow.negative_token_counter])
-
-        extra_networks_ui = ui_extra_networks.create_ui(txt2img_interface, [txt2img_generation_tab], 'txt2img')
-        ui_extra_networks.setup_ui(extra_networks_ui, txt2img_gallery)
-
-        extra_tabs.__exit__()
-
-    scripts.scripts_current = scripts.scripts_img2img
-    scripts.scripts_img2img.initialize_scripts(is_img2img=True)
-
-    with gr.Blocks(analytics_enabled=False) as img2img_interface:
-        toprow = ui_toprow.Toprow(is_img2img=True, is_compact=shared.opts.compact_prompt_box)
-
-        extra_tabs = gr.Tabs(elem_id="img2img_extra_tabs")
-        extra_tabs.__enter__()
-
-        with gr.Tab("Generation", id="img2img_generation") as img2img_generation_tab, ResizeHandleRow(equal_height=False):
-<<<<<<< HEAD
-            with gr.Accordion("Open for Settings", open=False) if shared.opts.img2img_settings_accordion else gr.Group():
-                with gr.Column(variant='compact', elem_id="img2img_settings"):
-                    copy_image_buttons = []
-                    copy_image_destinations = {}
-
-                    def add_copy_image_controls(tab_name, elem):
-                        with gr.Row(variant="compact", elem_id=f"img2img_copy_to_{tab_name}"):
-                            gr.HTML("Copy image to: ", elem_id=f"img2img_label_copy_to_{tab_name}")
-
-                            for title, name in zip(['img2img', 'sketch', 'inpaint', 'inpaint sketch'], ['img2img', 'sketch', 'inpaint', 'inpaint_sketch']):
-                                if name == tab_name:
-                                    gr.Button(title, interactive=False)
-                                    copy_image_destinations[name] = elem
-                                    continue
-
-                                button = gr.Button(title)
-                                copy_image_buttons.append((button, name, elem))
-
-                    with gr.Tabs(elem_id="mode_img2img"):
-                        img2img_selected_tab = gr.State(0)
-
-                        with gr.TabItem('img2img', id='img2img', elem_id="img2img_img2img_tab") as tab_img2img:
-                            init_img = gr.Image(label="Image for img2img", elem_id="img2img_image", show_label=False, source="upload", interactive=True, type="pil", tool="editor", image_mode="RGBA", height=opts.img2img_editor_height)
-                            add_copy_image_controls('img2img', init_img)
-
-                        with gr.TabItem('Sketch', id='img2img_sketch', elem_id="img2img_img2img_sketch_tab") as tab_sketch:
-                            sketch = gr.Image(label="Image for img2img", elem_id="img2img_sketch", show_label=False, source="upload", interactive=True, type="pil", tool="color-sketch", image_mode="RGB", height=opts.img2img_editor_height, brush_color=opts.img2img_sketch_default_brush_color)
-                            add_copy_image_controls('sketch', sketch)
-
-                        with gr.TabItem('Inpaint', id='inpaint', elem_id="img2img_inpaint_tab") as tab_inpaint:
-                            init_img_with_mask = gr.Image(label="Image for inpainting with mask", show_label=False, elem_id="img2maskimg", source="upload", interactive=True, type="pil", tool="sketch", image_mode="RGBA", height=opts.img2img_editor_height, brush_color=opts.img2img_inpaint_mask_brush_color)
-                            add_copy_image_controls('inpaint', init_img_with_mask)
-
-                        with gr.TabItem('Inpaint sketch', id='inpaint_sketch', elem_id="img2img_inpaint_sketch_tab") as tab_inpaint_color:
-                            inpaint_color_sketch = gr.Image(label="Color sketch inpainting", show_label=False, elem_id="inpaint_sketch", source="upload", interactive=True, type="pil", tool="color-sketch", image_mode="RGB", height=opts.img2img_editor_height, brush_color=opts.img2img_inpaint_sketch_default_brush_color)
-                            inpaint_color_sketch_orig = gr.State(None)
-                            add_copy_image_controls('inpaint_sketch', inpaint_color_sketch)
-
-                            def update_orig(image, state):
-                                if image is not None:
-                                    same_size = state is not None and state.size == image.size
-                                    has_exact_match = np.any(np.all(np.array(image) == np.array(state), axis=-1))
-                                    edited = same_size and has_exact_match
-                                    return image if not edited or state is None else state
-
-                            inpaint_color_sketch.change(update_orig, [inpaint_color_sketch, inpaint_color_sketch_orig], inpaint_color_sketch_orig)
-
-                        with gr.TabItem('Inpaint upload', id='inpaint_upload', elem_id="img2img_inpaint_upload_tab") as tab_inpaint_upload:
-                            init_img_inpaint = gr.Image(label="Image for img2img", show_label=False, source="upload", interactive=True, type="pil", elem_id="img_inpaint_base")
-                            init_mask_inpaint = gr.Image(label="Mask", source="upload", interactive=True, type="pil", image_mode="RGBA", elem_id="img_inpaint_mask")
-
-                        with gr.TabItem('Batch', id='batch', elem_id="img2img_batch_tab") as tab_batch:
-                            hidden = '<br>Disabled when launched with --hide-ui-dir-config.' if shared.cmd_opts.hide_ui_dir_config else ''
-                            gr.HTML(
-                                "<p style='padding-bottom: 1em;' class=\"text-gray-500\">Process images in a directory on the same machine where the server is running." +
-                                "<br>Use an empty output directory to save pictures normally instead of writing to the output directory." +
-                                f"<br>Add inpaint batch mask directory to enable inpaint batch processing."
-                                f"{hidden}</p>"
-                            )
-                            img2img_batch_input_dir = gr.Textbox(label="Input directory", **shared.hide_dirs, elem_id="img2img_batch_input_dir")
-                            img2img_batch_output_dir = gr.Textbox(label="Output directory", **shared.hide_dirs, elem_id="img2img_batch_output_dir")
-                            img2img_batch_inpaint_mask_dir = gr.Textbox(label="Inpaint batch mask directory (required for inpaint batch processing only)", **shared.hide_dirs, elem_id="img2img_batch_inpaint_mask_dir")
-                            with gr.Accordion("PNG info", open=False):
-                                img2img_batch_use_png_info = gr.Checkbox(label="Append png info to prompts", **shared.hide_dirs, elem_id="img2img_batch_use_png_info")
-                                img2img_batch_png_info_dir = gr.Textbox(label="PNG info directory", **shared.hide_dirs, placeholder="Leave empty to use input directory", elem_id="img2img_batch_png_info_dir")
-                                img2img_batch_png_info_props = gr.CheckboxGroup(["Prompt", "Negative prompt", "Seed", "CFG scale", "Sampler", "Steps", "Model hash"], label="Parameters to take from png info", info="Prompts from png info will be appended to prompts set in ui.")
-
-                        img2img_tabs = [tab_img2img, tab_sketch, tab_inpaint, tab_inpaint_color, tab_inpaint_upload, tab_batch]
-
-                        for i, tab in enumerate(img2img_tabs):
-                            tab.select(fn=lambda tabnum=i: tabnum, inputs=[], outputs=[img2img_selected_tab])
-
-                    def copy_image(img):
-                        if isinstance(img, dict) and 'image' in img:
-                            return img['image']
-
-                        return img
-
-                    for button, name, elem in copy_image_buttons:
-                        button.click(
-                            fn=copy_image,
-                            inputs=[elem],
-                            outputs=[copy_image_destinations[name]],
-                        )
-                        button.click(
-                            fn=lambda: None,
-                            _js=f"switch_to_{name.replace(' ', '_')}",
-                            inputs=[],
-                            outputs=[],
-                        )
-=======
-            with gr.Column(variant='compact', elem_id="img2img_settings"):
-                copy_image_buttons = []
-                copy_image_destinations = {}
-
-                def add_copy_image_controls(tab_name, elem):
-                    with gr.Row(variant="compact", elem_id=f"img2img_copy_to_{tab_name}"):
-                        gr.HTML("Copy image to: ", elem_id=f"img2img_label_copy_to_{tab_name}")
-
-                        for title, name in zip(['img2img', 'sketch', 'inpaint', 'inpaint sketch'], ['img2img', 'sketch', 'inpaint', 'inpaint_sketch']):
-                            if name == tab_name:
-                                gr.Button(title, interactive=False)
-                                copy_image_destinations[name] = elem
-                                continue
-
-                            button = gr.Button(title)
-                            copy_image_buttons.append((button, name, elem))
-
-                scripts.scripts_img2img.prepare_ui()
-
-                for category in ordered_ui_categories():
-                    if category == "prompt":
-                        toprow.create_inline_toprow_prompts()
-
-                    if category == "image":
-                        with gr.Tabs(elem_id="mode_img2img"):
-                            img2img_selected_tab = gr.State(0)
-
-                            with gr.TabItem('img2img', id='img2img', elem_id="img2img_img2img_tab") as tab_img2img:
-                                init_img = gr.Image(label="Image for img2img", elem_id="img2img_image", show_label=False, source="upload", interactive=True, type="pil", tool="editor", image_mode="RGBA", height=opts.img2img_editor_height)
-                                add_copy_image_controls('img2img', init_img)
-
-                            with gr.TabItem('Sketch', id='img2img_sketch', elem_id="img2img_img2img_sketch_tab") as tab_sketch:
-                                sketch = gr.Image(label="Image for img2img", elem_id="img2img_sketch", show_label=False, source="upload", interactive=True, type="pil", tool="color-sketch", image_mode="RGB", height=opts.img2img_editor_height, brush_color=opts.img2img_sketch_default_brush_color)
-                                add_copy_image_controls('sketch', sketch)
-
-                            with gr.TabItem('Inpaint', id='inpaint', elem_id="img2img_inpaint_tab") as tab_inpaint:
-                                init_img_with_mask = gr.Image(label="Image for inpainting with mask", show_label=False, elem_id="img2maskimg", source="upload", interactive=True, type="pil", tool="sketch", image_mode="RGBA", height=opts.img2img_editor_height, brush_color=opts.img2img_inpaint_mask_brush_color)
-                                add_copy_image_controls('inpaint', init_img_with_mask)
-
-                            with gr.TabItem('Inpaint sketch', id='inpaint_sketch', elem_id="img2img_inpaint_sketch_tab") as tab_inpaint_color:
-                                inpaint_color_sketch = gr.Image(label="Color sketch inpainting", show_label=False, elem_id="inpaint_sketch", source="upload", interactive=True, type="pil", tool="color-sketch", image_mode="RGB", height=opts.img2img_editor_height, brush_color=opts.img2img_inpaint_sketch_default_brush_color)
-                                inpaint_color_sketch_orig = gr.State(None)
-                                add_copy_image_controls('inpaint_sketch', inpaint_color_sketch)
-
-                                def update_orig(image, state):
-                                    if image is not None:
-                                        same_size = state is not None and state.size == image.size
-                                        has_exact_match = np.any(np.all(np.array(image) == np.array(state), axis=-1))
-                                        edited = same_size and has_exact_match
-                                        return image if not edited or state is None else state
-
-                                inpaint_color_sketch.change(update_orig, [inpaint_color_sketch, inpaint_color_sketch_orig], inpaint_color_sketch_orig)
-
-                            with gr.TabItem('Inpaint upload', id='inpaint_upload', elem_id="img2img_inpaint_upload_tab") as tab_inpaint_upload:
-                                init_img_inpaint = gr.Image(label="Image for img2img", show_label=False, source="upload", interactive=True, type="pil", elem_id="img_inpaint_base")
-                                init_mask_inpaint = gr.Image(label="Mask", source="upload", interactive=True, type="pil", image_mode="RGBA", elem_id="img_inpaint_mask")
-
-                            with gr.TabItem('Batch', id='batch', elem_id="img2img_batch_tab") as tab_batch:
-                                hidden = '<br>Disabled when launched with --hide-ui-dir-config.' if shared.cmd_opts.hide_ui_dir_config else ''
-                                gr.HTML(
-                                    "<p style='padding-bottom: 1em;' class=\"text-gray-500\">Process images in a directory on the same machine where the server is running." +
-                                    "<br>Use an empty output directory to save pictures normally instead of writing to the output directory." +
-                                    f"<br>Add inpaint batch mask directory to enable inpaint batch processing."
-                                    f"{hidden}</p>"
-                                )
-                                img2img_batch_input_dir = gr.Textbox(label="Input directory", **shared.hide_dirs, elem_id="img2img_batch_input_dir")
-                                img2img_batch_output_dir = gr.Textbox(label="Output directory", **shared.hide_dirs, elem_id="img2img_batch_output_dir")
-                                img2img_batch_inpaint_mask_dir = gr.Textbox(label="Inpaint batch mask directory (required for inpaint batch processing only)", **shared.hide_dirs, elem_id="img2img_batch_inpaint_mask_dir")
-                                with gr.Accordion("PNG info", open=False):
-                                    img2img_batch_use_png_info = gr.Checkbox(label="Append png info to prompts", **shared.hide_dirs, elem_id="img2img_batch_use_png_info")
-                                    img2img_batch_png_info_dir = gr.Textbox(label="PNG info directory", **shared.hide_dirs, placeholder="Leave empty to use input directory", elem_id="img2img_batch_png_info_dir")
-                                    img2img_batch_png_info_props = gr.CheckboxGroup(["Prompt", "Negative prompt", "Seed", "CFG scale", "Sampler", "Steps", "Model hash"], label="Parameters to take from png info", info="Prompts from png info will be appended to prompts set in ui.")
-
-                            img2img_tabs = [tab_img2img, tab_sketch, tab_inpaint, tab_inpaint_color, tab_inpaint_upload, tab_batch]
-
-                            for i, tab in enumerate(img2img_tabs):
-                                tab.select(fn=lambda tabnum=i: tabnum, inputs=[], outputs=[img2img_selected_tab])
-
-                        def copy_image(img):
-                            if isinstance(img, dict) and 'image' in img:
-                                return img['image']
-
-                            return img
-
-                        for button, name, elem in copy_image_buttons:
-                            button.click(
-                                fn=copy_image,
-                                inputs=[elem],
-                                outputs=[copy_image_destinations[name]],
-                            )
-                            button.click(
-                                fn=lambda: None,
-                                _js=f"switch_to_{name.replace(' ', '_')}",
-                                inputs=[],
-                                outputs=[],
-                            )
-
-                        with FormRow():
-                            resize_mode = gr.Radio(label="Resize mode", elem_id="resize_mode", choices=["Just resize", "Crop and resize", "Resize and fill", "Just resize (latent upscale)"], type="index", value="Just resize")
-
-                    if category == "sampler":
-                        steps, sampler_name = create_sampler_and_steps_selection(sd_samplers.visible_sampler_names(), "img2img")
-
-                    elif category == "dimensions":
-                        with FormRow():
-                            with gr.Column(elem_id="img2img_column_size", scale=4):
-                                selected_scale_tab = gr.State(value=0)
-
-                                with gr.Tabs():
-                                    with gr.Tab(label="Resize to", elem_id="img2img_tab_resize_to") as tab_scale_to:
-                                        with FormRow():
-                                            with gr.Column(elem_id="img2img_column_size", scale=4):
-                                                width = gr.Slider(minimum=64, maximum=2048, step=8, label="Width", value=512, elem_id="img2img_width")
-                                                height = gr.Slider(minimum=64, maximum=2048, step=8, label="Height", value=512, elem_id="img2img_height")
-                                            with gr.Column(elem_id="img2img_dimensions_row", scale=1, elem_classes="dimensions-tools"):
-                                                res_switch_btn = ToolButton(value=switch_values_symbol, elem_id="img2img_res_switch_btn", tooltip="Switch width/height")
-                                                detect_image_size_btn = ToolButton(value=detect_image_size_symbol, elem_id="img2img_detect_image_size_btn", tooltip="Auto detect size from img2img")
-
-                                    with gr.Tab(label="Resize by", elem_id="img2img_tab_resize_by") as tab_scale_by:
-                                        scale_by = gr.Slider(minimum=0.05, maximum=4.0, step=0.05, label="Scale", value=1.0, elem_id="img2img_scale")
-
-                                        with FormRow():
-                                            scale_by_html = FormHTML(resize_from_to_html(0, 0, 0.0), elem_id="img2img_scale_resolution_preview")
-                                            gr.Slider(label="Unused", elem_id="img2img_unused_scale_by_slider")
-                                            button_update_resize_to = gr.Button(visible=False, elem_id="img2img_update_resize_to")
-
-                                    on_change_args = dict(
-                                        fn=resize_from_to_html,
-                                        _js="currentImg2imgSourceResolution",
-                                        inputs=[dummy_component, dummy_component, scale_by],
-                                        outputs=scale_by_html,
-                                        show_progress=False,
-                                    )
-
-                                    scale_by.release(**on_change_args)
-                                    button_update_resize_to.click(**on_change_args)
-
-                                    # the code below is meant to update the resolution label after the image in the image selection UI has changed.
-                                    # as it is now the event keeps firing continuously for inpaint edits, which ruins the page with constant requests.
-                                    # I assume this must be a gradio bug and for now we'll just do it for non-inpaint inputs.
-                                    for component in [init_img, sketch]:
-                                        component.change(fn=lambda: None, _js="updateImg2imgResizeToTextAfterChangingImage", inputs=[], outputs=[], show_progress=False)
->>>>>>> 5e80d9ee
-
-                    with FormRow():
-                        resize_mode = gr.Radio(label="Resize mode", elem_id="resize_mode", choices=["Just resize", "Crop and resize", "Resize and fill", "Just resize (latent upscale)"], type="index", value="Just resize")
-
-                    scripts.scripts_img2img.prepare_ui()
-
-                    for category in ordered_ui_categories():
-                        if category == "sampler":
-                            steps, sampler_name = create_sampler_and_steps_selection(sd_samplers.visible_sampler_names(), "img2img")
-
-                        elif category == "dimensions":
-                            with FormRow():
-                                with gr.Column(elem_id="img2img_column_size", scale=4):
-                                    selected_scale_tab = gr.State(value=0)
-
-                                    with gr.Tabs():
-                                        with gr.Tab(label="Resize to", elem_id="img2img_tab_resize_to") as tab_scale_to:
-                                            with FormRow():
-                                                with gr.Column(elem_id="img2img_column_size", scale=4):
-                                                    width = gr.Slider(minimum=64, maximum=2048, step=8, label="Width", value=512, elem_id="img2img_width")
-                                                    height = gr.Slider(minimum=64, maximum=2048, step=8, label="Height", value=512, elem_id="img2img_height")
-                                                with gr.Column(elem_id="img2img_dimensions_row", scale=1, elem_classes="dimensions-tools"):
-                                                    res_switch_btn = ToolButton(value=switch_values_symbol, elem_id="img2img_res_switch_btn", tooltip="Switch width/height")
-                                                    detect_image_size_btn = ToolButton(value=detect_image_size_symbol, elem_id="img2img_detect_image_size_btn", tooltip="Auto detect size from img2img")
-
-                                        with gr.Tab(label="Resize by", elem_id="img2img_tab_resize_by") as tab_scale_by:
-                                            scale_by = gr.Slider(minimum=0.05, maximum=4.0, step=0.05, label="Scale", value=1.0, elem_id="img2img_scale")
-
-                                            with FormRow():
-                                                scale_by_html = FormHTML(resize_from_to_html(0, 0, 0.0), elem_id="img2img_scale_resolution_preview")
-                                                gr.Slider(label="Unused", elem_id="img2img_unused_scale_by_slider")
-                                                button_update_resize_to = gr.Button(visible=False, elem_id="img2img_update_resize_to")
-
-                                        on_change_args = dict(
-                                            fn=resize_from_to_html,
-                                            _js="currentImg2imgSourceResolution",
-                                            inputs=[dummy_component, dummy_component, scale_by],
-                                            outputs=scale_by_html,
-                                            show_progress=False,
-                                        )
-
-                                        scale_by.release(**on_change_args)
-                                        button_update_resize_to.click(**on_change_args)
-
-                                        # the code below is meant to update the resolution label after the image in the image selection UI has changed.
-                                        # as it is now the event keeps firing continuously for inpaint edits, which ruins the page with constant requests.
-                                        # I assume this must be a gradio bug and for now we'll just do it for non-inpaint inputs.
-                                        for component in [init_img, sketch]:
-                                            component.change(fn=lambda: None, _js="updateImg2imgResizeToTextAfterChangingImage", inputs=[], outputs=[], show_progress=False)
-
-                                tab_scale_to.select(fn=lambda: 0, inputs=[], outputs=[selected_scale_tab])
-                                tab_scale_by.select(fn=lambda: 1, inputs=[], outputs=[selected_scale_tab])
-
-                                if opts.dimensions_and_batch_together:
-                                    with gr.Column(elem_id="img2img_column_batch"):
-                                        batch_count = gr.Slider(minimum=1, step=1, label='Batch count', value=1, elem_id="img2img_batch_count")
-                                        batch_size = gr.Slider(minimum=1, maximum=8, step=1, label='Batch size', value=1, elem_id="img2img_batch_size")
-
-                        elif category == "denoising":
-                            denoising_strength = gr.Slider(minimum=0.0, maximum=1.0, step=0.01, label='Denoising strength', value=0.75, elem_id="img2img_denoising_strength")
-
-                        elif category == "cfg":
-                            with gr.Row():
-                                cfg_scale = gr.Slider(minimum=1.0, maximum=30.0, step=0.5, label='CFG Scale', value=7.0, elem_id="img2img_cfg_scale")
-                                image_cfg_scale = gr.Slider(minimum=0, maximum=3.0, step=0.05, label='Image CFG Scale', value=1.5, elem_id="img2img_image_cfg_scale", visible=False)
-
-                        elif category == "checkboxes":
-                            with FormRow(elem_classes="checkboxes-row", variant="compact"):
-                                pass
-
-                        elif category == "accordions":
-                            with gr.Row(elem_id="img2img_accordions", elem_classes="accordions"):
-                                scripts.scripts_img2img.setup_ui_for_section(category)
-
-                        elif category == "batch":
-                            if not opts.dimensions_and_batch_together:
-                                with FormRow(elem_id="img2img_column_batch"):
-                                    batch_count = gr.Slider(minimum=1, step=1, label='Batch count', value=1, elem_id="img2img_batch_count")
-                                    batch_size = gr.Slider(minimum=1, maximum=8, step=1, label='Batch size', value=1, elem_id="img2img_batch_size")
-
-                        elif category == "override_settings":
-                            with FormRow(elem_id="img2img_override_settings_row") as row:
-                                override_settings = create_override_settings_dropdown('img2img', row)
-
-                        elif category == "scripts":
-                            with FormGroup(elem_id="img2img_script_container"):
-                                custom_inputs = scripts.scripts_img2img.setup_ui()
-
-                        elif category == "inpaint":
-                            with FormGroup(elem_id="inpaint_controls", visible=False) as inpaint_controls:
-                                with FormRow():
-                                    mask_blur = gr.Slider(label='Mask blur', minimum=0, maximum=64, step=1, value=4, elem_id="img2img_mask_blur")
-                                    mask_alpha = gr.Slider(label="Mask transparency", visible=False, elem_id="img2img_mask_alpha")
-
-                                with FormRow():
-                                    inpainting_mask_invert = gr.Radio(label='Mask mode', choices=['Inpaint masked', 'Inpaint not masked'], value='Inpaint masked', type="index", elem_id="img2img_mask_mode")
-
-                                with FormRow():
-                                    inpainting_fill = gr.Radio(label='Masked content', choices=['fill', 'original', 'latent noise', 'latent nothing'], value='original', type="index", elem_id="img2img_inpainting_fill")
-
-                                with FormRow():
-                                    with gr.Column():
-                                        inpaint_full_res = gr.Radio(label="Inpaint area", choices=["Whole picture", "Only masked"], type="index", value="Whole picture", elem_id="img2img_inpaint_full_res")
-
-                                    with gr.Column(scale=4):
-                                        inpaint_full_res_padding = gr.Slider(label='Only masked padding, pixels', minimum=0, maximum=256, step=4, value=32, elem_id="img2img_inpaint_full_res_padding")
-
-<<<<<<< HEAD
-                                def select_img2img_tab(tab):
-                                    return gr.update(visible=tab in [2, 3, 4]), gr.update(visible=tab == 3),
-
-                                for i, elem in enumerate(img2img_tabs):
-                                    elem.select(
-                                        fn=lambda tab=i: select_img2img_tab(tab),
-                                        inputs=[],
-                                        outputs=[inpaint_controls, mask_alpha],
-                                    )
-
-                        if category not in {"accordions"}:
-                            scripts.scripts_img2img.setup_ui_for_section(category)
-=======
-                    if category not in {"accordions"}:
-                        scripts.scripts_img2img.setup_ui_for_section(category)
->>>>>>> 5e80d9ee
-
-            def select_img2img_tab(tab):
-                return gr.update(visible=tab in [2, 3, 4]), gr.update(visible=tab == 3),
-
-            for i, elem in enumerate(img2img_tabs):
-                elem.select(
-                    fn=lambda tab=i: select_img2img_tab(tab),
-                    inputs=[],
-                    outputs=[inpaint_controls, mask_alpha],
-                )
-
-            img2img_gallery, generation_info, html_info, html_log = create_output_panel("img2img", opts.outdir_img2img_samples, toprow)
-
-            img2img_args = dict(
-                fn=wrap_gradio_gpu_call(modules.img2img.img2img, extra_outputs=[None, '', '']),
-                _js="submit_img2img",
-                inputs=[
-                    dummy_component,
-                    dummy_component,
-                    toprow.prompt,
-                    toprow.negative_prompt,
-                    toprow.ui_styles.dropdown,
-                    init_img,
-                    sketch,
-                    init_img_with_mask,
-                    inpaint_color_sketch,
-                    inpaint_color_sketch_orig,
-                    init_img_inpaint,
-                    init_mask_inpaint,
-                    steps,
-                    sampler_name,
-                    mask_blur,
-                    mask_alpha,
-                    inpainting_fill,
-                    batch_count,
-                    batch_size,
-                    cfg_scale,
-                    image_cfg_scale,
-                    denoising_strength,
-                    selected_scale_tab,
-                    height,
-                    width,
-                    scale_by,
-                    resize_mode,
-                    inpaint_full_res,
-                    inpaint_full_res_padding,
-                    inpainting_mask_invert,
-                    img2img_batch_input_dir,
-                    img2img_batch_output_dir,
-                    img2img_batch_inpaint_mask_dir,
-                    override_settings,
-                    img2img_batch_use_png_info,
-                    img2img_batch_png_info_props,
-                    img2img_batch_png_info_dir,
-                ] + custom_inputs,
-                outputs=[
-                    img2img_gallery,
-                    generation_info,
-                    html_info,
-                    html_log,
-                ],
-                show_progress=False,
-            )
-
-            interrogate_args = dict(
-                _js="get_img2img_tab_index",
-                inputs=[
-                    dummy_component,
-                    img2img_batch_input_dir,
-                    img2img_batch_output_dir,
-                    init_img,
-                    sketch,
-                    init_img_with_mask,
-                    inpaint_color_sketch,
-                    init_img_inpaint,
-                ],
-                outputs=[toprow.prompt, dummy_component],
-            )
-
-            toprow.prompt.submit(**img2img_args)
-            toprow.submit.click(**img2img_args)
-
-            res_switch_btn.click(fn=None, _js="function(){switchWidthHeight('img2img')}", inputs=None, outputs=None, show_progress=False)
-
-            detect_image_size_btn.click(
-                fn=lambda w, h, _: (w or gr.update(), h or gr.update()),
-                _js="currentImg2imgSourceResolution",
-                inputs=[dummy_component, dummy_component, dummy_component],
-                outputs=[width, height],
-                show_progress=False,
-            )
-
-            toprow.restore_progress_button.click(
-                fn=progress.restore_progress,
-                _js="restoreProgressImg2img",
-                inputs=[dummy_component],
-                outputs=[
-                    img2img_gallery,
-                    generation_info,
-                    html_info,
-                    html_log,
-                ],
-                show_progress=False,
-            )
-
-            toprow.button_interrogate.click(
-                fn=lambda *args: process_interrogate(interrogate, *args),
-                **interrogate_args,
-            )
-
-            toprow.button_deepbooru.click(
-                fn=lambda *args: process_interrogate(interrogate_deepbooru, *args),
-                **interrogate_args,
-            )
-
-            toprow.token_button.click(fn=update_token_counter, inputs=[toprow.prompt, steps], outputs=[toprow.token_counter])
-            toprow.negative_token_button.click(fn=wrap_queued_call(update_token_counter), inputs=[toprow.negative_prompt, steps], outputs=[toprow.negative_token_counter])
-
-            img2img_paste_fields = [
-                (toprow.prompt, "Prompt"),
-                (toprow.negative_prompt, "Negative prompt"),
-                (steps, "Steps"),
-                (sampler_name, "Sampler"),
-                (cfg_scale, "CFG scale"),
-                (image_cfg_scale, "Image CFG scale"),
-                (width, "Size-1"),
-                (height, "Size-2"),
-                (batch_size, "Batch size"),
-                (toprow.ui_styles.dropdown, lambda d: d["Styles array"] if isinstance(d.get("Styles array"), list) else gr.update()),
-                (denoising_strength, "Denoising strength"),
-                (mask_blur, "Mask blur"),
-                *scripts.scripts_img2img.infotext_fields
-            ]
-            parameters_copypaste.add_paste_fields("img2img", init_img, img2img_paste_fields, override_settings)
-            parameters_copypaste.add_paste_fields("inpaint", init_img_with_mask, img2img_paste_fields, override_settings)
-            parameters_copypaste.register_paste_params_button(parameters_copypaste.ParamBinding(
-                paste_button=toprow.paste, tabname="img2img", source_text_component=toprow.prompt, source_image_component=None,
-            ))
-
-        extra_networks_ui_img2img = ui_extra_networks.create_ui(img2img_interface, [img2img_generation_tab], 'img2img')
-        ui_extra_networks.setup_ui(extra_networks_ui_img2img, img2img_gallery)
-
-        extra_tabs.__exit__()
-
-    scripts.scripts_current = None
-
-    with gr.Blocks(analytics_enabled=False) as extras_interface:
-        ui_postprocessing.create_ui()
-
-    with gr.Blocks(analytics_enabled=False) as pnginfo_interface:
-        with gr.Row(equal_height=False):
-            with gr.Column(variant='panel'):
-                image = gr.Image(elem_id="pnginfo_image", label="Source", source="upload", interactive=True, type="pil")
-
-            with gr.Column(variant='panel'):
-                html = gr.HTML()
-                generation_info = gr.Textbox(visible=False, elem_id="pnginfo_generation_info")
-                html2 = gr.HTML()
-                with gr.Row():
-                    buttons = parameters_copypaste.create_buttons(["txt2img", "img2img", "inpaint", "extras"])
-
-                for tabname, button in buttons.items():
-                    parameters_copypaste.register_paste_params_button(parameters_copypaste.ParamBinding(
-                        paste_button=button, tabname=tabname, source_text_component=generation_info, source_image_component=image,
-                    ))
-
-        image.change(
-            fn=wrap_gradio_call(modules.extras.run_pnginfo),
-            inputs=[image],
-            outputs=[html, generation_info, html2],
-        )
-
-    modelmerger_ui = ui_checkpoint_merger.UiCheckpointMerger()
-
-    with gr.Blocks(analytics_enabled=False) as train_interface:
-        with gr.Row(equal_height=False):
-            gr.HTML(value="<p style='margin-bottom: 0.7em'>See <b><a href=\"https://github.com/AUTOMATIC1111/stable-diffusion-webui/wiki/Textual-Inversion\">wiki</a></b> for detailed explanation.</p>")
-
-        with gr.Row(variant="compact", equal_height=False):
-            with gr.Tabs(elem_id="train_tabs"):
-
-                with gr.Tab(label="Create embedding", id="create_embedding"):
-                    new_embedding_name = gr.Textbox(label="Name", elem_id="train_new_embedding_name")
-                    initialization_text = gr.Textbox(label="Initialization text", value="*", elem_id="train_initialization_text")
-                    nvpt = gr.Slider(label="Number of vectors per token", minimum=1, maximum=75, step=1, value=1, elem_id="train_nvpt")
-                    overwrite_old_embedding = gr.Checkbox(value=False, label="Overwrite Old Embedding", elem_id="train_overwrite_old_embedding")
-
-                    with gr.Row():
-                        with gr.Column(scale=3):
-                            gr.HTML(value="")
-
-                        with gr.Column():
-                            create_embedding = gr.Button(value="Create embedding", variant='primary', elem_id="train_create_embedding")
-
-                with gr.Tab(label="Create hypernetwork", id="create_hypernetwork"):
-                    new_hypernetwork_name = gr.Textbox(label="Name", elem_id="train_new_hypernetwork_name")
-                    new_hypernetwork_sizes = gr.CheckboxGroup(label="Modules", value=["768", "320", "640", "1280"], choices=["768", "1024", "320", "640", "1280"], elem_id="train_new_hypernetwork_sizes")
-                    new_hypernetwork_layer_structure = gr.Textbox("1, 2, 1", label="Enter hypernetwork layer structure", placeholder="1st and last digit must be 1. ex:'1, 2, 1'", elem_id="train_new_hypernetwork_layer_structure")
-                    new_hypernetwork_activation_func = gr.Dropdown(value="linear", label="Select activation function of hypernetwork. Recommended : Swish / Linear(none)", choices=hypernetworks_ui.keys, elem_id="train_new_hypernetwork_activation_func")
-                    new_hypernetwork_initialization_option = gr.Dropdown(value = "Normal", label="Select Layer weights initialization. Recommended: Kaiming for relu-like, Xavier for sigmoid-like, Normal otherwise", choices=["Normal", "KaimingUniform", "KaimingNormal", "XavierUniform", "XavierNormal"], elem_id="train_new_hypernetwork_initialization_option")
-                    new_hypernetwork_add_layer_norm = gr.Checkbox(label="Add layer normalization", elem_id="train_new_hypernetwork_add_layer_norm")
-                    new_hypernetwork_use_dropout = gr.Checkbox(label="Use dropout", elem_id="train_new_hypernetwork_use_dropout")
-                    new_hypernetwork_dropout_structure = gr.Textbox("0, 0, 0", label="Enter hypernetwork Dropout structure (or empty). Recommended : 0~0.35 incrementing sequence: 0, 0.05, 0.15", placeholder="1st and last digit must be 0 and values should be between 0 and 1. ex:'0, 0.01, 0'")
-                    overwrite_old_hypernetwork = gr.Checkbox(value=False, label="Overwrite Old Hypernetwork", elem_id="train_overwrite_old_hypernetwork")
-
-                    with gr.Row():
-                        with gr.Column(scale=3):
-                            gr.HTML(value="")
-
-                        with gr.Column():
-                            create_hypernetwork = gr.Button(value="Create hypernetwork", variant='primary', elem_id="train_create_hypernetwork")
-
-                with gr.Tab(label="Preprocess images", id="preprocess_images"):
-                    process_src = gr.Textbox(label='Source directory', elem_id="train_process_src")
-                    process_dst = gr.Textbox(label='Destination directory', elem_id="train_process_dst")
-                    process_width = gr.Slider(minimum=64, maximum=2048, step=8, label="Width", value=512, elem_id="train_process_width")
-                    process_height = gr.Slider(minimum=64, maximum=2048, step=8, label="Height", value=512, elem_id="train_process_height")
-                    preprocess_txt_action = gr.Dropdown(label='Existing Caption txt Action', value="ignore", choices=["ignore", "copy", "prepend", "append"], elem_id="train_preprocess_txt_action")
-
-                    with gr.Row():
-                        process_keep_original_size = gr.Checkbox(label='Keep original size', elem_id="train_process_keep_original_size")
-                        process_flip = gr.Checkbox(label='Create flipped copies', elem_id="train_process_flip")
-                        process_split = gr.Checkbox(label='Split oversized images', elem_id="train_process_split")
-                        process_focal_crop = gr.Checkbox(label='Auto focal point crop', elem_id="train_process_focal_crop")
-                        process_multicrop = gr.Checkbox(label='Auto-sized crop', elem_id="train_process_multicrop")
-                        process_caption = gr.Checkbox(label='Use BLIP for caption', elem_id="train_process_caption")
-                        process_caption_deepbooru = gr.Checkbox(label='Use deepbooru for caption', visible=True, elem_id="train_process_caption_deepbooru")
-
-                    with gr.Row(visible=False) as process_split_extra_row:
-                        process_split_threshold = gr.Slider(label='Split image threshold', value=0.5, minimum=0.0, maximum=1.0, step=0.05, elem_id="train_process_split_threshold")
-                        process_overlap_ratio = gr.Slider(label='Split image overlap ratio', value=0.2, minimum=0.0, maximum=0.9, step=0.05, elem_id="train_process_overlap_ratio")
-
-                    with gr.Row(visible=False) as process_focal_crop_row:
-                        process_focal_crop_face_weight = gr.Slider(label='Focal point face weight', value=0.9, minimum=0.0, maximum=1.0, step=0.05, elem_id="train_process_focal_crop_face_weight")
-                        process_focal_crop_entropy_weight = gr.Slider(label='Focal point entropy weight', value=0.15, minimum=0.0, maximum=1.0, step=0.05, elem_id="train_process_focal_crop_entropy_weight")
-                        process_focal_crop_edges_weight = gr.Slider(label='Focal point edges weight', value=0.5, minimum=0.0, maximum=1.0, step=0.05, elem_id="train_process_focal_crop_edges_weight")
-                        process_focal_crop_debug = gr.Checkbox(label='Create debug image', elem_id="train_process_focal_crop_debug")
-
-                    with gr.Column(visible=False) as process_multicrop_col:
-                        gr.Markdown('Each image is center-cropped with an automatically chosen width and height.')
-                        with gr.Row():
-                            process_multicrop_mindim = gr.Slider(minimum=64, maximum=2048, step=8, label="Dimension lower bound", value=384, elem_id="train_process_multicrop_mindim")
-                            process_multicrop_maxdim = gr.Slider(minimum=64, maximum=2048, step=8, label="Dimension upper bound", value=768, elem_id="train_process_multicrop_maxdim")
-                        with gr.Row():
-                            process_multicrop_minarea = gr.Slider(minimum=64*64, maximum=2048*2048, step=1, label="Area lower bound", value=64*64, elem_id="train_process_multicrop_minarea")
-                            process_multicrop_maxarea = gr.Slider(minimum=64*64, maximum=2048*2048, step=1, label="Area upper bound", value=640*640, elem_id="train_process_multicrop_maxarea")
-                        with gr.Row():
-                            process_multicrop_objective = gr.Radio(["Maximize area", "Minimize error"], value="Maximize area", label="Resizing objective", elem_id="train_process_multicrop_objective")
-                            process_multicrop_threshold = gr.Slider(minimum=0, maximum=1, step=0.01, label="Error threshold", value=0.1, elem_id="train_process_multicrop_threshold")
-
-                    with gr.Row():
-                        with gr.Column(scale=3):
-                            gr.HTML(value="")
-
-                        with gr.Column():
-                            with gr.Row():
-                                interrupt_preprocessing = gr.Button("Interrupt", elem_id="train_interrupt_preprocessing")
-                            run_preprocess = gr.Button(value="Preprocess", variant='primary', elem_id="train_run_preprocess")
-
-                    process_split.change(
-                        fn=lambda show: gr_show(show),
-                        inputs=[process_split],
-                        outputs=[process_split_extra_row],
-                    )
-
-                    process_focal_crop.change(
-                        fn=lambda show: gr_show(show),
-                        inputs=[process_focal_crop],
-                        outputs=[process_focal_crop_row],
-                    )
-
-                    process_multicrop.change(
-                        fn=lambda show: gr_show(show),
-                        inputs=[process_multicrop],
-                        outputs=[process_multicrop_col],
-                    )
-
-                def get_textual_inversion_template_names():
-                    return sorted(textual_inversion.textual_inversion_templates)
-
-                with gr.Tab(label="Train", id="train"):
-                    gr.HTML(value="<p style='margin-bottom: 0.7em'>Train an embedding or Hypernetwork; you must specify a directory with a set of 1:1 ratio images <a href=\"https://github.com/AUTOMATIC1111/stable-diffusion-webui/wiki/Textual-Inversion\" style=\"font-weight:bold;\">[wiki]</a></p>")
-                    with FormRow():
-                        train_embedding_name = gr.Dropdown(label='Embedding', elem_id="train_embedding", choices=sorted(sd_hijack.model_hijack.embedding_db.word_embeddings.keys()))
-                        create_refresh_button(train_embedding_name, sd_hijack.model_hijack.embedding_db.load_textual_inversion_embeddings, lambda: {"choices": sorted(sd_hijack.model_hijack.embedding_db.word_embeddings.keys())}, "refresh_train_embedding_name")
-
-                        train_hypernetwork_name = gr.Dropdown(label='Hypernetwork', elem_id="train_hypernetwork", choices=sorted(shared.hypernetworks))
-                        create_refresh_button(train_hypernetwork_name, shared.reload_hypernetworks, lambda: {"choices": sorted(shared.hypernetworks)}, "refresh_train_hypernetwork_name")
-
-                    with FormRow():
-                        embedding_learn_rate = gr.Textbox(label='Embedding Learning rate', placeholder="Embedding Learning rate", value="0.005", elem_id="train_embedding_learn_rate")
-                        hypernetwork_learn_rate = gr.Textbox(label='Hypernetwork Learning rate', placeholder="Hypernetwork Learning rate", value="0.00001", elem_id="train_hypernetwork_learn_rate")
-
-                    with FormRow():
-                        clip_grad_mode = gr.Dropdown(value="disabled", label="Gradient Clipping", choices=["disabled", "value", "norm"])
-                        clip_grad_value = gr.Textbox(placeholder="Gradient clip value", value="0.1", show_label=False)
-
-                    with FormRow():
-                        batch_size = gr.Number(label='Batch size', value=1, precision=0, elem_id="train_batch_size")
-                        gradient_step = gr.Number(label='Gradient accumulation steps', value=1, precision=0, elem_id="train_gradient_step")
-
-                    dataset_directory = gr.Textbox(label='Dataset directory', placeholder="Path to directory with input images", elem_id="train_dataset_directory")
-                    log_directory = gr.Textbox(label='Log directory', placeholder="Path to directory where to write outputs", value="textual_inversion", elem_id="train_log_directory")
-
-                    with FormRow():
-                        template_file = gr.Dropdown(label='Prompt template', value="style_filewords.txt", elem_id="train_template_file", choices=get_textual_inversion_template_names())
-                        create_refresh_button(template_file, textual_inversion.list_textual_inversion_templates, lambda: {"choices": get_textual_inversion_template_names()}, "refrsh_train_template_file")
-
-                    training_width = gr.Slider(minimum=64, maximum=2048, step=8, label="Width", value=512, elem_id="train_training_width")
-                    training_height = gr.Slider(minimum=64, maximum=2048, step=8, label="Height", value=512, elem_id="train_training_height")
-                    varsize = gr.Checkbox(label="Do not resize images", value=False, elem_id="train_varsize")
-                    steps = gr.Number(label='Max steps', value=100000, precision=0, elem_id="train_steps")
-
-                    with FormRow():
-                        create_image_every = gr.Number(label='Save an image to log directory every N steps, 0 to disable', value=500, precision=0, elem_id="train_create_image_every")
-                        save_embedding_every = gr.Number(label='Save a copy of embedding to log directory every N steps, 0 to disable', value=500, precision=0, elem_id="train_save_embedding_every")
-
-                    use_weight = gr.Checkbox(label="Use PNG alpha channel as loss weight", value=False, elem_id="use_weight")
-
-                    save_image_with_stored_embedding = gr.Checkbox(label='Save images with embedding in PNG chunks', value=True, elem_id="train_save_image_with_stored_embedding")
-                    preview_from_txt2img = gr.Checkbox(label='Read parameters (prompt, etc...) from txt2img tab when making previews', value=False, elem_id="train_preview_from_txt2img")
-
-                    shuffle_tags = gr.Checkbox(label="Shuffle tags by ',' when creating prompts.", value=False, elem_id="train_shuffle_tags")
-                    tag_drop_out = gr.Slider(minimum=0, maximum=1, step=0.1, label="Drop out tags when creating prompts.", value=0, elem_id="train_tag_drop_out")
-
-                    latent_sampling_method = gr.Radio(label='Choose latent sampling method', value="once", choices=['once', 'deterministic', 'random'], elem_id="train_latent_sampling_method")
-
-                    with gr.Row():
-                        train_embedding = gr.Button(value="Train Embedding", variant='primary', elem_id="train_train_embedding")
-                        interrupt_training = gr.Button(value="Interrupt", elem_id="train_interrupt_training")
-                        train_hypernetwork = gr.Button(value="Train Hypernetwork", variant='primary', elem_id="train_train_hypernetwork")
-
-                params = script_callbacks.UiTrainTabParams(txt2img_preview_params)
-
-                script_callbacks.ui_train_tabs_callback(params)
-
-            with gr.Column(elem_id='ti_gallery_container'):
-                ti_output = gr.Text(elem_id="ti_output", value="", show_label=False)
-                gr.Gallery(label='Output', show_label=False, elem_id='ti_gallery', columns=4)
-                gr.HTML(elem_id="ti_progress", value="")
-                ti_outcome = gr.HTML(elem_id="ti_error", value="")
-
-        create_embedding.click(
-            fn=textual_inversion_ui.create_embedding,
-            inputs=[
-                new_embedding_name,
-                initialization_text,
-                nvpt,
-                overwrite_old_embedding,
-            ],
-            outputs=[
-                train_embedding_name,
-                ti_output,
-                ti_outcome,
-            ]
-        )
-
-        create_hypernetwork.click(
-            fn=hypernetworks_ui.create_hypernetwork,
-            inputs=[
-                new_hypernetwork_name,
-                new_hypernetwork_sizes,
-                overwrite_old_hypernetwork,
-                new_hypernetwork_layer_structure,
-                new_hypernetwork_activation_func,
-                new_hypernetwork_initialization_option,
-                new_hypernetwork_add_layer_norm,
-                new_hypernetwork_use_dropout,
-                new_hypernetwork_dropout_structure
-            ],
-            outputs=[
-                train_hypernetwork_name,
-                ti_output,
-                ti_outcome,
-            ]
-        )
-
-        run_preprocess.click(
-            fn=wrap_gradio_gpu_call(textual_inversion_ui.preprocess, extra_outputs=[gr.update()]),
-            _js="start_training_textual_inversion",
-            inputs=[
-                dummy_component,
-                process_src,
-                process_dst,
-                process_width,
-                process_height,
-                preprocess_txt_action,
-                process_keep_original_size,
-                process_flip,
-                process_split,
-                process_caption,
-                process_caption_deepbooru,
-                process_split_threshold,
-                process_overlap_ratio,
-                process_focal_crop,
-                process_focal_crop_face_weight,
-                process_focal_crop_entropy_weight,
-                process_focal_crop_edges_weight,
-                process_focal_crop_debug,
-                process_multicrop,
-                process_multicrop_mindim,
-                process_multicrop_maxdim,
-                process_multicrop_minarea,
-                process_multicrop_maxarea,
-                process_multicrop_objective,
-                process_multicrop_threshold,
-            ],
-            outputs=[
-                ti_output,
-                ti_outcome,
-            ],
-        )
-
-        train_embedding.click(
-            fn=wrap_gradio_gpu_call(textual_inversion_ui.train_embedding, extra_outputs=[gr.update()]),
-            _js="start_training_textual_inversion",
-            inputs=[
-                dummy_component,
-                train_embedding_name,
-                embedding_learn_rate,
-                batch_size,
-                gradient_step,
-                dataset_directory,
-                log_directory,
-                training_width,
-                training_height,
-                varsize,
-                steps,
-                clip_grad_mode,
-                clip_grad_value,
-                shuffle_tags,
-                tag_drop_out,
-                latent_sampling_method,
-                use_weight,
-                create_image_every,
-                save_embedding_every,
-                template_file,
-                save_image_with_stored_embedding,
-                preview_from_txt2img,
-                *txt2img_preview_params,
-            ],
-            outputs=[
-                ti_output,
-                ti_outcome,
-            ]
-        )
-
-        train_hypernetwork.click(
-            fn=wrap_gradio_gpu_call(hypernetworks_ui.train_hypernetwork, extra_outputs=[gr.update()]),
-            _js="start_training_textual_inversion",
-            inputs=[
-                dummy_component,
-                train_hypernetwork_name,
-                hypernetwork_learn_rate,
-                batch_size,
-                gradient_step,
-                dataset_directory,
-                log_directory,
-                training_width,
-                training_height,
-                varsize,
-                steps,
-                clip_grad_mode,
-                clip_grad_value,
-                shuffle_tags,
-                tag_drop_out,
-                latent_sampling_method,
-                use_weight,
-                create_image_every,
-                save_embedding_every,
-                template_file,
-                preview_from_txt2img,
-                *txt2img_preview_params,
-            ],
-            outputs=[
-                ti_output,
-                ti_outcome,
-            ]
-        )
-
-        interrupt_training.click(
-            fn=lambda: shared.state.interrupt(),
-            inputs=[],
-            outputs=[],
-        )
-
-        interrupt_preprocessing.click(
-            fn=lambda: shared.state.interrupt(),
-            inputs=[],
-            outputs=[],
-        )
-
-    loadsave = ui_loadsave.UiLoadsave(cmd_opts.ui_config_file)
-
-    settings = ui_settings.UiSettings()
-    settings.create_ui(loadsave, dummy_component)
-
-    interfaces = [
-        (txt2img_interface, "txt2img", "txt2img"),
-        (img2img_interface, "img2img", "img2img"),
-        (extras_interface, "Extras", "extras"),
-        (pnginfo_interface, "PNG Info", "pnginfo"),
-        (modelmerger_ui.blocks, "Checkpoint Merger", "modelmerger"),
-        (train_interface, "Train", "train"),
-    ]
-
-    interfaces += script_callbacks.ui_tabs_callback()
-    interfaces += [(settings.interface, "Settings", "settings")]
-
-    extensions_interface = ui_extensions.create_ui()
-    interfaces += [(extensions_interface, "Extensions", "extensions")]
-
-    shared.tab_names = []
-    for _interface, label, _ifid in interfaces:
-        shared.tab_names.append(label)
-
-    with gr.Blocks(theme=shared.gradio_theme, analytics_enabled=False, title="Stable Diffusion") as demo:
-        settings.add_quicksettings()
-
-        parameters_copypaste.connect_paste_params_buttons()
-
-        with gr.Tabs(elem_id="tabs") as tabs:
-            tab_order = {k: i for i, k in enumerate(opts.ui_tab_order)}
-            sorted_interfaces = sorted(interfaces, key=lambda x: tab_order.get(x[1], 9999))
-
-            for interface, label, ifid in sorted_interfaces:
-                if label in shared.opts.hidden_tabs:
-                    continue
-                with gr.TabItem(label, id=ifid, elem_id=f"tab_{ifid}"):
-                    interface.render()
-
-                if ifid not in ["extensions", "settings"]:
-                    loadsave.add_block(interface, ifid)
-
-            loadsave.add_component(f"webui/Tabs@{tabs.elem_id}", tabs)
-
-            loadsave.setup_ui()
-
-        if os.path.exists(os.path.join(script_path, "notification.mp3")) and shared.opts.notification_audio:
-            gr.Audio(interactive=False, value=os.path.join(script_path, "notification.mp3"), elem_id="audio_notification", visible=False)
-
-        footer = shared.html("footer.html")
-        footer = footer.format(versions=versions_html(), api_docs="/docs" if shared.cmd_opts.api else "https://github.com/AUTOMATIC1111/stable-diffusion-webui/wiki/API")
-        gr.HTML(footer, elem_id="footer")
-
-        settings.add_functionality(demo)
-
-        update_image_cfg_scale_visibility = lambda: gr.update(visible=shared.sd_model and shared.sd_model.cond_stage_key == "edit")
-        settings.text_settings.change(fn=update_image_cfg_scale_visibility, inputs=[], outputs=[image_cfg_scale])
-        demo.load(fn=update_image_cfg_scale_visibility, inputs=[], outputs=[image_cfg_scale])
-
-        modelmerger_ui.setup_ui(dummy_component=dummy_component, sd_model_checkpoint_component=settings.component_dict['sd_model_checkpoint'])
-
-    loadsave.dump_defaults()
-    demo.ui_loadsave = loadsave
-
-    return demo
-
-
-def versions_html():
-    import torch
-    import launch
-
-    python_version = ".".join([str(x) for x in sys.version_info[0:3]])
-    commit = launch.commit_hash()
-    tag = launch.git_tag()
-
-    if shared.xformers_available:
-        import xformers
-        xformers_version = xformers.__version__
-    else:
-        xformers_version = "N/A"
-
-    return f"""
-version: <a href="https://github.com/AUTOMATIC1111/stable-diffusion-webui/commit/{commit}">{tag}</a>
-&#x2000;•&#x2000;
-python: <span title="{sys.version}">{python_version}</span>
-&#x2000;•&#x2000;
-torch: {getattr(torch, '__long_version__',torch.__version__)}
-&#x2000;•&#x2000;
-xformers: {xformers_version}
-&#x2000;•&#x2000;
-gradio: {gr.__version__}
-&#x2000;•&#x2000;
-checkpoint: <a id="sd_checkpoint_hash">N/A</a>
-"""
-
-
-def setup_ui_api(app):
-    from pydantic import BaseModel, Field
-
-    class QuicksettingsHint(BaseModel):
-        name: str = Field(title="Name of the quicksettings field")
-        label: str = Field(title="Label of the quicksettings field")
-
-    def quicksettings_hint():
-        return [QuicksettingsHint(name=k, label=v.label) for k, v in opts.data_labels.items()]
-
-    app.add_api_route("/internal/quicksettings-hint", quicksettings_hint, methods=["GET"], response_model=list[QuicksettingsHint])
-
-    app.add_api_route("/internal/ping", lambda: {}, methods=["GET"])
-
-    app.add_api_route("/internal/profile-startup", lambda: timer.startup_record, methods=["GET"])
-
-    def download_sysinfo(attachment=False):
-        from fastapi.responses import PlainTextResponse
-
-        text = sysinfo.get()
-        filename = f"sysinfo-{datetime.datetime.utcnow().strftime('%Y-%m-%d-%H-%M')}.txt"
-
-        return PlainTextResponse(text, headers={'Content-Disposition': f'{"attachment" if attachment else "inline"}; filename="{filename}"'})
-
-    app.add_api_route("/internal/sysinfo", download_sysinfo, methods=["GET"])
-    app.add_api_route("/internal/sysinfo-download", lambda: download_sysinfo(attachment=True), methods=["GET"])
-
+import datetime
+import mimetypes
+import os
+import sys
+from functools import reduce
+import warnings
+
+import gradio as gr
+import gradio.utils
+import numpy as np
+from PIL import Image, PngImagePlugin  # noqa: F401
+from modules.call_queue import wrap_gradio_gpu_call, wrap_queued_call, wrap_gradio_call
+
+from modules import gradio_extensons  # noqa: F401
+from modules import sd_hijack, sd_models, script_callbacks, ui_extensions, deepbooru, extra_networks, ui_common, ui_postprocessing, progress, ui_loadsave, shared_items, ui_settings, timer, sysinfo, ui_checkpoint_merger, scripts, sd_samplers, processing, ui_extra_networks, ui_toprow
+from modules.ui_components import FormRow, FormGroup, ToolButton, FormHTML, InputAccordion, ResizeHandleRow
+from modules.paths import script_path
+from modules.ui_common import create_refresh_button
+from modules.ui_gradio_extensions import reload_javascript
+
+from modules.shared import opts, cmd_opts
+
+import modules.generation_parameters_copypaste as parameters_copypaste
+import modules.hypernetworks.ui as hypernetworks_ui
+import modules.textual_inversion.ui as textual_inversion_ui
+import modules.textual_inversion.textual_inversion as textual_inversion
+import modules.shared as shared
+from modules import prompt_parser
+from modules.sd_hijack import model_hijack
+from modules.generation_parameters_copypaste import image_from_url_text
+
+create_setting_component = ui_settings.create_setting_component
+
+warnings.filterwarnings("default" if opts.show_warnings else "ignore", category=UserWarning)
+warnings.filterwarnings("default" if opts.show_gradio_deprecation_warnings else "ignore", category=gr.deprecation.GradioDeprecationWarning)
+
+# this is a fix for Windows users. Without it, javascript files will be served with text/html content-type and the browser will not show any UI
+mimetypes.init()
+mimetypes.add_type('application/javascript', '.js')
+
+# Likewise, add explicit content-type header for certain missing image types
+mimetypes.add_type('image/webp', '.webp')
+
+if not cmd_opts.share and not cmd_opts.listen:
+    # fix gradio phoning home
+    gradio.utils.version_check = lambda: None
+    gradio.utils.get_local_ip_address = lambda: '127.0.0.1'
+
+if cmd_opts.ngrok is not None:
+    import modules.ngrok as ngrok
+    print('ngrok authtoken detected, trying to connect...')
+    ngrok.connect(
+        cmd_opts.ngrok,
+        cmd_opts.port if cmd_opts.port is not None else 7860,
+        cmd_opts.ngrok_options
+        )
+
+
+def gr_show(visible=True):
+    return {"visible": visible, "__type__": "update"}
+
+
+sample_img2img = "assets/stable-samples/img2img/sketch-mountains-input.jpg"
+sample_img2img = sample_img2img if os.path.exists(sample_img2img) else None
+
+# Using constants for these since the variation selector isn't visible.
+# Important that they exactly match script.js for tooltip to work.
+random_symbol = '\U0001f3b2\ufe0f'  # 🎲️
+reuse_symbol = '\u267b\ufe0f'  # ♻️
+paste_symbol = '\u2199\ufe0f'  # ↙
+refresh_symbol = '\U0001f504'  # 🔄
+save_style_symbol = '\U0001f4be'  # 💾
+apply_style_symbol = '\U0001f4cb'  # 📋
+clear_prompt_symbol = '\U0001f5d1\ufe0f'  # 🗑️
+extra_networks_symbol = '\U0001F3B4'  # 🎴
+switch_values_symbol = '\U000021C5' # ⇅
+restore_progress_symbol = '\U0001F300' # 🌀
+detect_image_size_symbol = '\U0001F4D0'  # 📐
+
+
+plaintext_to_html = ui_common.plaintext_to_html
+
+
+def send_gradio_gallery_to_image(x):
+    if len(x) == 0:
+        return None
+    return image_from_url_text(x[0])
+
+
+def calc_resolution_hires(enable, width, height, hr_scale, hr_resize_x, hr_resize_y):
+    if not enable:
+        return ""
+
+    p = processing.StableDiffusionProcessingTxt2Img(width=width, height=height, enable_hr=True, hr_scale=hr_scale, hr_resize_x=hr_resize_x, hr_resize_y=hr_resize_y)
+    p.calculate_target_resolution()
+
+    return f"from <span class='resolution'>{p.width}x{p.height}</span> to <span class='resolution'>{p.hr_resize_x or p.hr_upscale_to_x}x{p.hr_resize_y or p.hr_upscale_to_y}</span>"
+
+
+def resize_from_to_html(width, height, scale_by):
+    target_width = int(width * scale_by)
+    target_height = int(height * scale_by)
+
+    if not target_width or not target_height:
+        return "no image selected"
+
+    return f"resize: from <span class='resolution'>{width}x{height}</span> to <span class='resolution'>{target_width}x{target_height}</span>"
+
+
+def process_interrogate(interrogation_function, mode, ii_input_dir, ii_output_dir, *ii_singles):
+    if mode in {0, 1, 3, 4}:
+        return [interrogation_function(ii_singles[mode]), None]
+    elif mode == 2:
+        return [interrogation_function(ii_singles[mode]["image"]), None]
+    elif mode == 5:
+        assert not shared.cmd_opts.hide_ui_dir_config, "Launched with --hide-ui-dir-config, batch img2img disabled"
+        images = shared.listfiles(ii_input_dir)
+        print(f"Will process {len(images)} images.")
+        if ii_output_dir != "":
+            os.makedirs(ii_output_dir, exist_ok=True)
+        else:
+            ii_output_dir = ii_input_dir
+
+        for image in images:
+            img = Image.open(image)
+            filename = os.path.basename(image)
+            left, _ = os.path.splitext(filename)
+            print(interrogation_function(img), file=open(os.path.join(ii_output_dir, f"{left}.txt"), 'a', encoding='utf-8'))
+
+        return [gr.update(), None]
+
+
+def interrogate(image):
+    prompt = shared.interrogator.interrogate(image.convert("RGB"))
+    return gr.update() if prompt is None else prompt
+
+
+def interrogate_deepbooru(image):
+    prompt = deepbooru.model.tag(image)
+    return gr.update() if prompt is None else prompt
+
+
+def connect_clear_prompt(button):
+    """Given clear button, prompt, and token_counter objects, setup clear prompt button click event"""
+    button.click(
+        _js="clear_prompt",
+        fn=None,
+        inputs=[],
+        outputs=[],
+    )
+
+
+def update_token_counter(text, steps, *, is_positive=True):
+    try:
+        text, _ = extra_networks.parse_prompt(text)
+
+        if is_positive:
+            _, prompt_flat_list, _ = prompt_parser.get_multicond_prompt_list([text])
+        else:
+            prompt_flat_list = [text]
+
+        prompt_schedules = prompt_parser.get_learned_conditioning_prompt_schedules(prompt_flat_list, steps)
+
+    except Exception:
+        # a parsing error can happen here during typing, and we don't want to bother the user with
+        # messages related to it in console
+        prompt_schedules = [[[steps, text]]]
+
+    flat_prompts = reduce(lambda list1, list2: list1+list2, prompt_schedules)
+    prompts = [prompt_text for step, prompt_text in flat_prompts]
+    token_count, max_length = max([model_hijack.get_prompt_lengths(prompt) for prompt in prompts], key=lambda args: args[0])
+    return f"<span class='gr-box gr-text-input'>{token_count}/{max_length}</span>"
+
+
+def update_negative_prompt_token_counter(text, steps):
+    return update_token_counter(text, steps, is_positive=False)
+
+
+
+def setup_progressbar(*args, **kwargs):
+    pass
+
+
+def apply_setting(key, value):
+    if value is None:
+        return gr.update()
+
+    if shared.cmd_opts.freeze_settings:
+        return gr.update()
+
+    # dont allow model to be swapped when model hash exists in prompt
+    if key == "sd_model_checkpoint" and opts.disable_weights_auto_swap:
+        return gr.update()
+
+    if key == "sd_model_checkpoint":
+        ckpt_info = sd_models.get_closet_checkpoint_match(value)
+
+        if ckpt_info is not None:
+            value = ckpt_info.title
+        else:
+            return gr.update()
+
+    comp_args = opts.data_labels[key].component_args
+    if comp_args and isinstance(comp_args, dict) and comp_args.get('visible') is False:
+        return
+
+    valtype = type(opts.data_labels[key].default)
+    oldval = opts.data.get(key, None)
+    opts.data[key] = valtype(value) if valtype != type(None) else value
+    if oldval != value and opts.data_labels[key].onchange is not None:
+        opts.data_labels[key].onchange()
+
+    opts.save(shared.config_filename)
+    return getattr(opts, key)
+
+
+def create_output_panel(tabname, outdir, toprow=None):
+    return ui_common.create_output_panel(tabname, outdir, toprow)
+
+
+def create_sampler_and_steps_selection(choices, tabname):
+    if opts.samplers_in_dropdown:
+        with FormRow(elem_id=f"sampler_selection_{tabname}"):
+            sampler_name = gr.Dropdown(label='Sampling method', elem_id=f"{tabname}_sampling", choices=choices, value=choices[0])
+            steps = gr.Slider(minimum=1, maximum=150, step=1, elem_id=f"{tabname}_steps", label="Sampling steps", value=20)
+    else:
+        with FormGroup(elem_id=f"sampler_selection_{tabname}"):
+            steps = gr.Slider(minimum=1, maximum=150, step=1, elem_id=f"{tabname}_steps", label="Sampling steps", value=20)
+            sampler_name = gr.Radio(label='Sampling method', elem_id=f"{tabname}_sampling", choices=choices, value=choices[0])
+
+    return steps, sampler_name
+
+
+def ordered_ui_categories():
+    user_order = {x.strip(): i * 2 + 1 for i, x in enumerate(shared.opts.ui_reorder_list)}
+
+    for _, category in sorted(enumerate(shared_items.ui_reorder_categories()), key=lambda x: user_order.get(x[1], x[0] * 2 + 0)):
+        yield category
+
+
+def create_override_settings_dropdown(tabname, row):
+    dropdown = gr.Dropdown([], label="Override settings", visible=False, elem_id=f"{tabname}_override_settings", multiselect=True)
+
+    dropdown.change(
+        fn=lambda x: gr.Dropdown.update(visible=bool(x)),
+        inputs=[dropdown],
+        outputs=[dropdown],
+    )
+
+    return dropdown
+
+
+def create_ui():
+    import modules.img2img
+    import modules.txt2img
+
+    reload_javascript()
+
+    parameters_copypaste.reset()
+
+    scripts.scripts_current = scripts.scripts_txt2img
+    scripts.scripts_txt2img.initialize_scripts(is_img2img=False)
+
+    with gr.Blocks(analytics_enabled=False) as txt2img_interface:
+        toprow = ui_toprow.Toprow(is_img2img=False, is_compact=shared.opts.compact_prompt_box)
+
+        dummy_component = gr.Label(visible=False)
+
+        extra_tabs = gr.Tabs(elem_id="txt2img_extra_tabs")
+        extra_tabs.__enter__()
+
+        with gr.Tab("Generation", id="txt2img_generation") as txt2img_generation_tab, ResizeHandleRow(equal_height=False):
+            with gr.Accordion("Open for Settings", open=False) if shared.opts.img2img_settings_accordion else gr.Group():
+                with gr.Column(variant='compact', elem_id="txt2img_settings"):
+                    scripts.scripts_txt2img.prepare_ui()
+
+                    for category in ordered_ui_categories():
+                        if category == "prompt":
+                            toprow.create_inline_toprow_prompts()
+
+                        if category == "sampler":
+                            steps, sampler_name = create_sampler_and_steps_selection(sd_samplers.visible_sampler_names(), "txt2img")
+
+                        elif category == "dimensions":
+                            with FormRow():
+                                with gr.Column(elem_id="txt2img_column_size", scale=4):
+                                    width = gr.Slider(minimum=64, maximum=2048, step=8, label="Width", value=512, elem_id="txt2img_width")
+                                    height = gr.Slider(minimum=64, maximum=2048, step=8, label="Height", value=512, elem_id="txt2img_height")
+
+                                with gr.Column(elem_id="txt2img_dimensions_row", scale=1, elem_classes="dimensions-tools"):
+                                    res_switch_btn = ToolButton(value=switch_values_symbol, elem_id="txt2img_res_switch_btn", tooltip="Switch width/height")
+
+                                if opts.dimensions_and_batch_together:
+                                    with gr.Column(elem_id="txt2img_column_batch"):
+                                        batch_count = gr.Slider(minimum=1, step=1, label='Batch count', value=1, elem_id="txt2img_batch_count")
+                                        batch_size = gr.Slider(minimum=1, maximum=8, step=1, label='Batch size', value=1, elem_id="txt2img_batch_size")
+
+                        elif category == "cfg":
+                            with gr.Row():
+                                cfg_scale = gr.Slider(minimum=1.0, maximum=30.0, step=0.5, label='CFG Scale', value=7.0, elem_id="txt2img_cfg_scale")
+
+                        elif category == "checkboxes":
+                            with FormRow(elem_classes="checkboxes-row", variant="compact"):
+                                pass
+
+                        elif category == "accordions":
+                            with gr.Row(elem_id="txt2img_accordions", elem_classes="accordions"):
+                                with InputAccordion(False, label="Hires. fix", elem_id="txt2img_hr") as enable_hr:
+                                    with enable_hr.extra():
+                                        hr_final_resolution = FormHTML(value="", elem_id="txtimg_hr_finalres", label="Upscaled resolution", interactive=False, min_width=0)
+
+                                    with FormRow(elem_id="txt2img_hires_fix_row1", variant="compact"):
+                                        hr_upscaler = gr.Dropdown(label="Upscaler", elem_id="txt2img_hr_upscaler", choices=[*shared.latent_upscale_modes, *[x.name for x in shared.sd_upscalers]], value=shared.latent_upscale_default_mode)
+                                        hr_second_pass_steps = gr.Slider(minimum=0, maximum=150, step=1, label='Hires steps', value=0, elem_id="txt2img_hires_steps")
+                                        denoising_strength = gr.Slider(minimum=0.0, maximum=1.0, step=0.01, label='Denoising strength', value=0.7, elem_id="txt2img_denoising_strength")
+
+                                    with FormRow(elem_id="txt2img_hires_fix_row2", variant="compact"):
+                                        hr_scale = gr.Slider(minimum=1.0, maximum=4.0, step=0.05, label="Upscale by", value=2.0, elem_id="txt2img_hr_scale")
+                                        hr_resize_x = gr.Slider(minimum=0, maximum=2048, step=8, label="Resize width to", value=0, elem_id="txt2img_hr_resize_x")
+                                        hr_resize_y = gr.Slider(minimum=0, maximum=2048, step=8, label="Resize height to", value=0, elem_id="txt2img_hr_resize_y")
+
+                                    with FormRow(elem_id="txt2img_hires_fix_row3", variant="compact", visible=opts.hires_fix_show_sampler) as hr_sampler_container:
+
+                                        hr_checkpoint_name = gr.Dropdown(label='Hires checkpoint', elem_id="hr_checkpoint", choices=["Use same checkpoint"] + modules.sd_models.checkpoint_tiles(use_short=True), value="Use same checkpoint")
+                                        create_refresh_button(hr_checkpoint_name, modules.sd_models.list_models, lambda: {"choices": ["Use same checkpoint"] + modules.sd_models.checkpoint_tiles(use_short=True)}, "hr_checkpoint_refresh")
+
+                                        hr_sampler_name = gr.Dropdown(label='Hires sampling method', elem_id="hr_sampler", choices=["Use same sampler"] + sd_samplers.visible_sampler_names(), value="Use same sampler")
+
+                                    with FormRow(elem_id="txt2img_hires_fix_row4", variant="compact", visible=opts.hires_fix_show_prompts) as hr_prompts_container:
+                                        with gr.Column(scale=80):
+                                            with gr.Row():
+                                                hr_prompt = gr.Textbox(label="Hires prompt", elem_id="hires_prompt", show_label=False, lines=3, placeholder="Prompt for hires fix pass.\nLeave empty to use the same prompt as in first pass.", elem_classes=["prompt"])
+                                        with gr.Column(scale=80):
+                                            with gr.Row():
+                                                hr_negative_prompt = gr.Textbox(label="Hires negative prompt", elem_id="hires_neg_prompt", show_label=False, lines=3, placeholder="Negative prompt for hires fix pass.\nLeave empty to use the same negative prompt as in first pass.", elem_classes=["prompt"])
+
+                                scripts.scripts_txt2img.setup_ui_for_section(category)
+
+                        elif category == "batch":
+                            if not opts.dimensions_and_batch_together:
+                                with FormRow(elem_id="txt2img_column_batch"):
+                                    batch_count = gr.Slider(minimum=1, step=1, label='Batch count', value=1, elem_id="txt2img_batch_count")
+                                    batch_size = gr.Slider(minimum=1, maximum=8, step=1, label='Batch size', value=1, elem_id="txt2img_batch_size")
+
+                        elif category == "override_settings":
+                            with FormRow(elem_id="txt2img_override_settings_row") as row:
+                                override_settings = create_override_settings_dropdown('txt2img', row)
+
+                        elif category == "scripts":
+                            with FormGroup(elem_id="txt2img_script_container"):
+                                custom_inputs = scripts.scripts_txt2img.setup_ui()
+
+                        if category not in {"accordions"}:
+                            scripts.scripts_txt2img.setup_ui_for_section(category)
+
+            hr_resolution_preview_inputs = [enable_hr, width, height, hr_scale, hr_resize_x, hr_resize_y]
+
+            for component in hr_resolution_preview_inputs:
+                event = component.release if isinstance(component, gr.Slider) else component.change
+
+                event(
+                    fn=calc_resolution_hires,
+                    inputs=hr_resolution_preview_inputs,
+                    outputs=[hr_final_resolution],
+                    show_progress=False,
+                )
+                event(
+                    None,
+                    _js="onCalcResolutionHires",
+                    inputs=hr_resolution_preview_inputs,
+                    outputs=[],
+                    show_progress=False,
+                )
+
+            txt2img_gallery, generation_info, html_info, html_log = create_output_panel("txt2img", opts.outdir_txt2img_samples, toprow)
+
+            txt2img_args = dict(
+                fn=wrap_gradio_gpu_call(modules.txt2img.txt2img, extra_outputs=[None, '', '']),
+                _js="submit",
+                inputs=[
+                    dummy_component,
+                    toprow.prompt,
+                    toprow.negative_prompt,
+                    toprow.ui_styles.dropdown,
+                    steps,
+                    sampler_name,
+                    batch_count,
+                    batch_size,
+                    cfg_scale,
+                    height,
+                    width,
+                    enable_hr,
+                    denoising_strength,
+                    hr_scale,
+                    hr_upscaler,
+                    hr_second_pass_steps,
+                    hr_resize_x,
+                    hr_resize_y,
+                    hr_checkpoint_name,
+                    hr_sampler_name,
+                    hr_prompt,
+                    hr_negative_prompt,
+                    override_settings,
+
+                ] + custom_inputs,
+
+                outputs=[
+                    txt2img_gallery,
+                    generation_info,
+                    html_info,
+                    html_log,
+                ],
+                show_progress=False,
+            )
+
+            toprow.prompt.submit(**txt2img_args)
+            toprow.submit.click(**txt2img_args)
+
+            res_switch_btn.click(fn=None, _js="function(){switchWidthHeight('txt2img')}", inputs=None, outputs=None, show_progress=False)
+
+            toprow.restore_progress_button.click(
+                fn=progress.restore_progress,
+                _js="restoreProgressTxt2img",
+                inputs=[dummy_component],
+                outputs=[
+                    txt2img_gallery,
+                    generation_info,
+                    html_info,
+                    html_log,
+                ],
+                show_progress=False,
+            )
+
+            txt2img_paste_fields = [
+                (toprow.prompt, "Prompt"),
+                (toprow.negative_prompt, "Negative prompt"),
+                (steps, "Steps"),
+                (sampler_name, "Sampler"),
+                (cfg_scale, "CFG scale"),
+                (width, "Size-1"),
+                (height, "Size-2"),
+                (batch_size, "Batch size"),
+                (toprow.ui_styles.dropdown, lambda d: d["Styles array"] if isinstance(d.get("Styles array"), list) else gr.update()),
+                (denoising_strength, "Denoising strength"),
+                (enable_hr, lambda d: "Denoising strength" in d and ("Hires upscale" in d or "Hires upscaler" in d or "Hires resize-1" in d)),
+                (hr_scale, "Hires upscale"),
+                (hr_upscaler, "Hires upscaler"),
+                (hr_second_pass_steps, "Hires steps"),
+                (hr_resize_x, "Hires resize-1"),
+                (hr_resize_y, "Hires resize-2"),
+                (hr_checkpoint_name, "Hires checkpoint"),
+                (hr_sampler_name, "Hires sampler"),
+                (hr_sampler_container, lambda d: gr.update(visible=True) if d.get("Hires sampler", "Use same sampler") != "Use same sampler" or d.get("Hires checkpoint", "Use same checkpoint") != "Use same checkpoint" else gr.update()),
+                (hr_prompt, "Hires prompt"),
+                (hr_negative_prompt, "Hires negative prompt"),
+                (hr_prompts_container, lambda d: gr.update(visible=True) if d.get("Hires prompt", "") != "" or d.get("Hires negative prompt", "") != "" else gr.update()),
+                *scripts.scripts_txt2img.infotext_fields
+            ]
+            parameters_copypaste.add_paste_fields("txt2img", None, txt2img_paste_fields, override_settings)
+            parameters_copypaste.register_paste_params_button(parameters_copypaste.ParamBinding(
+                paste_button=toprow.paste, tabname="txt2img", source_text_component=toprow.prompt, source_image_component=None,
+            ))
+
+            txt2img_preview_params = [
+                toprow.prompt,
+                toprow.negative_prompt,
+                steps,
+                sampler_name,
+                cfg_scale,
+                scripts.scripts_txt2img.script('Seed').seed,
+                width,
+                height,
+            ]
+
+            toprow.token_button.click(fn=wrap_queued_call(update_token_counter), inputs=[toprow.prompt, steps], outputs=[toprow.token_counter])
+            toprow.negative_token_button.click(fn=wrap_queued_call(update_negative_prompt_token_counter), inputs=[toprow.negative_prompt, steps], outputs=[toprow.negative_token_counter])
+
+        extra_networks_ui = ui_extra_networks.create_ui(txt2img_interface, [txt2img_generation_tab], 'txt2img')
+        ui_extra_networks.setup_ui(extra_networks_ui, txt2img_gallery)
+
+        extra_tabs.__exit__()
+
+    scripts.scripts_current = scripts.scripts_img2img
+    scripts.scripts_img2img.initialize_scripts(is_img2img=True)
+
+    with gr.Blocks(analytics_enabled=False) as img2img_interface:
+        toprow = ui_toprow.Toprow(is_img2img=True, is_compact=shared.opts.compact_prompt_box)
+
+        extra_tabs = gr.Tabs(elem_id="img2img_extra_tabs")
+        extra_tabs.__enter__()
+
+        with gr.Tab("Generation", id="img2img_generation") as img2img_generation_tab, ResizeHandleRow(equal_height=False):
+            with gr.Accordion("Open for Settings", open=False) if shared.opts.img2img_settings_accordion else gr.Group():
+                with gr.Column(variant='compact', elem_id="img2img_settings"):
+                    copy_image_buttons = []
+                    copy_image_destinations = {}
+
+                    def add_copy_image_controls(tab_name, elem):
+                        with gr.Row(variant="compact", elem_id=f"img2img_copy_to_{tab_name}"):
+                            gr.HTML("Copy image to: ", elem_id=f"img2img_label_copy_to_{tab_name}")
+
+                            for title, name in zip(['img2img', 'sketch', 'inpaint', 'inpaint sketch'], ['img2img', 'sketch', 'inpaint', 'inpaint_sketch']):
+                                if name == tab_name:
+                                    gr.Button(title, interactive=False)
+                                    copy_image_destinations[name] = elem
+                                    continue
+
+                                button = gr.Button(title)
+                                copy_image_buttons.append((button, name, elem))
+
+                    scripts.scripts_img2img.prepare_ui()
+
+                    for category in ordered_ui_categories():
+                        if category == "prompt":
+                            toprow.create_inline_toprow_prompts()
+
+                        if category == "image":
+                            with gr.Tabs(elem_id="mode_img2img"):
+                                img2img_selected_tab = gr.State(0)
+
+                                with gr.TabItem('img2img', id='img2img', elem_id="img2img_img2img_tab") as tab_img2img:
+                                    init_img = gr.Image(label="Image for img2img", elem_id="img2img_image", show_label=False, source="upload", interactive=True, type="pil", tool="editor", image_mode="RGBA", height=opts.img2img_editor_height)
+                                    add_copy_image_controls('img2img', init_img)
+
+                                with gr.TabItem('Sketch', id='img2img_sketch', elem_id="img2img_img2img_sketch_tab") as tab_sketch:
+                                    sketch = gr.Image(label="Image for img2img", elem_id="img2img_sketch", show_label=False, source="upload", interactive=True, type="pil", tool="color-sketch", image_mode="RGB", height=opts.img2img_editor_height, brush_color=opts.img2img_sketch_default_brush_color)
+                                    add_copy_image_controls('sketch', sketch)
+
+                                with gr.TabItem('Inpaint', id='inpaint', elem_id="img2img_inpaint_tab") as tab_inpaint:
+                                    init_img_with_mask = gr.Image(label="Image for inpainting with mask", show_label=False, elem_id="img2maskimg", source="upload", interactive=True, type="pil", tool="sketch", image_mode="RGBA", height=opts.img2img_editor_height, brush_color=opts.img2img_inpaint_mask_brush_color)
+                                    add_copy_image_controls('inpaint', init_img_with_mask)
+
+                                with gr.TabItem('Inpaint sketch', id='inpaint_sketch', elem_id="img2img_inpaint_sketch_tab") as tab_inpaint_color:
+                                    inpaint_color_sketch = gr.Image(label="Color sketch inpainting", show_label=False, elem_id="inpaint_sketch", source="upload", interactive=True, type="pil", tool="color-sketch", image_mode="RGB", height=opts.img2img_editor_height, brush_color=opts.img2img_inpaint_sketch_default_brush_color)
+                                    inpaint_color_sketch_orig = gr.State(None)
+                                    add_copy_image_controls('inpaint_sketch', inpaint_color_sketch)
+
+                                    def update_orig(image, state):
+                                        if image is not None:
+                                            same_size = state is not None and state.size == image.size
+                                            has_exact_match = np.any(np.all(np.array(image) == np.array(state), axis=-1))
+                                            edited = same_size and has_exact_match
+                                            return image if not edited or state is None else state
+
+                                    inpaint_color_sketch.change(update_orig, [inpaint_color_sketch, inpaint_color_sketch_orig], inpaint_color_sketch_orig)
+
+                                with gr.TabItem('Inpaint upload', id='inpaint_upload', elem_id="img2img_inpaint_upload_tab") as tab_inpaint_upload:
+                                    init_img_inpaint = gr.Image(label="Image for img2img", show_label=False, source="upload", interactive=True, type="pil", elem_id="img_inpaint_base")
+                                    init_mask_inpaint = gr.Image(label="Mask", source="upload", interactive=True, type="pil", image_mode="RGBA", elem_id="img_inpaint_mask")
+
+                                with gr.TabItem('Batch', id='batch', elem_id="img2img_batch_tab") as tab_batch:
+                                    hidden = '<br>Disabled when launched with --hide-ui-dir-config.' if shared.cmd_opts.hide_ui_dir_config else ''
+                                    gr.HTML(
+                                        "<p style='padding-bottom: 1em;' class=\"text-gray-500\">Process images in a directory on the same machine where the server is running." +
+                                        "<br>Use an empty output directory to save pictures normally instead of writing to the output directory." +
+                                        f"<br>Add inpaint batch mask directory to enable inpaint batch processing."
+                                        f"{hidden}</p>"
+                                    )
+                                    img2img_batch_input_dir = gr.Textbox(label="Input directory", **shared.hide_dirs, elem_id="img2img_batch_input_dir")
+                                    img2img_batch_output_dir = gr.Textbox(label="Output directory", **shared.hide_dirs, elem_id="img2img_batch_output_dir")
+                                    img2img_batch_inpaint_mask_dir = gr.Textbox(label="Inpaint batch mask directory (required for inpaint batch processing only)", **shared.hide_dirs, elem_id="img2img_batch_inpaint_mask_dir")
+                                    with gr.Accordion("PNG info", open=False):
+                                        img2img_batch_use_png_info = gr.Checkbox(label="Append png info to prompts", **shared.hide_dirs, elem_id="img2img_batch_use_png_info")
+                                        img2img_batch_png_info_dir = gr.Textbox(label="PNG info directory", **shared.hide_dirs, placeholder="Leave empty to use input directory", elem_id="img2img_batch_png_info_dir")
+                                        img2img_batch_png_info_props = gr.CheckboxGroup(["Prompt", "Negative prompt", "Seed", "CFG scale", "Sampler", "Steps", "Model hash"], label="Parameters to take from png info", info="Prompts from png info will be appended to prompts set in ui.")
+
+                                img2img_tabs = [tab_img2img, tab_sketch, tab_inpaint, tab_inpaint_color, tab_inpaint_upload, tab_batch]
+
+                                for i, tab in enumerate(img2img_tabs):
+                                    tab.select(fn=lambda tabnum=i: tabnum, inputs=[], outputs=[img2img_selected_tab])
+
+                            def copy_image(img):
+                                if isinstance(img, dict) and 'image' in img:
+                                    return img['image']
+
+                                return img
+
+                            for button, name, elem in copy_image_buttons:
+                                button.click(
+                                    fn=copy_image,
+                                    inputs=[elem],
+                                    outputs=[copy_image_destinations[name]],
+                                )
+                                button.click(
+                                    fn=lambda: None,
+                                    _js=f"switch_to_{name.replace(' ', '_')}",
+                                    inputs=[],
+                                    outputs=[],
+                                )
+
+                            with FormRow():
+                                resize_mode = gr.Radio(label="Resize mode", elem_id="resize_mode", choices=["Just resize", "Crop and resize", "Resize and fill", "Just resize (latent upscale)"], type="index", value="Just resize")
+
+                        if category == "sampler":
+                            steps, sampler_name = create_sampler_and_steps_selection(sd_samplers.visible_sampler_names(), "img2img")
+
+                        elif category == "dimensions":
+                            with FormRow():
+                                with gr.Column(elem_id="img2img_column_size", scale=4):
+                                    selected_scale_tab = gr.State(value=0)
+
+                                    with gr.Tabs():
+                                        with gr.Tab(label="Resize to", elem_id="img2img_tab_resize_to") as tab_scale_to:
+                                            with FormRow():
+                                                with gr.Column(elem_id="img2img_column_size", scale=4):
+                                                    width = gr.Slider(minimum=64, maximum=2048, step=8, label="Width", value=512, elem_id="img2img_width")
+                                                    height = gr.Slider(minimum=64, maximum=2048, step=8, label="Height", value=512, elem_id="img2img_height")
+                                                with gr.Column(elem_id="img2img_dimensions_row", scale=1, elem_classes="dimensions-tools"):
+                                                    res_switch_btn = ToolButton(value=switch_values_symbol, elem_id="img2img_res_switch_btn", tooltip="Switch width/height")
+                                                    detect_image_size_btn = ToolButton(value=detect_image_size_symbol, elem_id="img2img_detect_image_size_btn", tooltip="Auto detect size from img2img")
+
+                                        with gr.Tab(label="Resize by", elem_id="img2img_tab_resize_by") as tab_scale_by:
+                                            scale_by = gr.Slider(minimum=0.05, maximum=4.0, step=0.05, label="Scale", value=1.0, elem_id="img2img_scale")
+
+                                            with FormRow():
+                                                scale_by_html = FormHTML(resize_from_to_html(0, 0, 0.0), elem_id="img2img_scale_resolution_preview")
+                                                gr.Slider(label="Unused", elem_id="img2img_unused_scale_by_slider")
+                                                button_update_resize_to = gr.Button(visible=False, elem_id="img2img_update_resize_to")
+
+                                        on_change_args = dict(
+                                            fn=resize_from_to_html,
+                                            _js="currentImg2imgSourceResolution",
+                                            inputs=[dummy_component, dummy_component, scale_by],
+                                            outputs=scale_by_html,
+                                            show_progress=False,
+                                        )
+
+                                        scale_by.release(**on_change_args)
+                                        button_update_resize_to.click(**on_change_args)
+
+                                        # the code below is meant to update the resolution label after the image in the image selection UI has changed.
+                                        # as it is now the event keeps firing continuously for inpaint edits, which ruins the page with constant requests.
+                                        # I assume this must be a gradio bug and for now we'll just do it for non-inpaint inputs.
+                                        for component in [init_img, sketch]:
+                                            component.change(fn=lambda: None, _js="updateImg2imgResizeToTextAfterChangingImage", inputs=[], outputs=[], show_progress=False)
+
+                    with FormRow():
+                        resize_mode = gr.Radio(label="Resize mode", elem_id="resize_mode", choices=["Just resize", "Crop and resize", "Resize and fill", "Just resize (latent upscale)"], type="index", value="Just resize")
+
+                    scripts.scripts_img2img.prepare_ui()
+
+                    for category in ordered_ui_categories():
+                        if category == "sampler":
+                            steps, sampler_name = create_sampler_and_steps_selection(sd_samplers.visible_sampler_names(), "img2img")
+
+                        elif category == "dimensions":
+                            with FormRow():
+                                with gr.Column(elem_id="img2img_column_size", scale=4):
+                                    selected_scale_tab = gr.State(value=0)
+
+                                    with gr.Tabs():
+                                        with gr.Tab(label="Resize to", elem_id="img2img_tab_resize_to") as tab_scale_to:
+                                            with FormRow():
+                                                with gr.Column(elem_id="img2img_column_size", scale=4):
+                                                    width = gr.Slider(minimum=64, maximum=2048, step=8, label="Width", value=512, elem_id="img2img_width")
+                                                    height = gr.Slider(minimum=64, maximum=2048, step=8, label="Height", value=512, elem_id="img2img_height")
+                                                with gr.Column(elem_id="img2img_dimensions_row", scale=1, elem_classes="dimensions-tools"):
+                                                    res_switch_btn = ToolButton(value=switch_values_symbol, elem_id="img2img_res_switch_btn", tooltip="Switch width/height")
+                                                    detect_image_size_btn = ToolButton(value=detect_image_size_symbol, elem_id="img2img_detect_image_size_btn", tooltip="Auto detect size from img2img")
+
+                                        with gr.Tab(label="Resize by", elem_id="img2img_tab_resize_by") as tab_scale_by:
+                                            scale_by = gr.Slider(minimum=0.05, maximum=4.0, step=0.05, label="Scale", value=1.0, elem_id="img2img_scale")
+
+                                            with FormRow():
+                                                scale_by_html = FormHTML(resize_from_to_html(0, 0, 0.0), elem_id="img2img_scale_resolution_preview")
+                                                gr.Slider(label="Unused", elem_id="img2img_unused_scale_by_slider")
+                                                button_update_resize_to = gr.Button(visible=False, elem_id="img2img_update_resize_to")
+
+                                        on_change_args = dict(
+                                            fn=resize_from_to_html,
+                                            _js="currentImg2imgSourceResolution",
+                                            inputs=[dummy_component, dummy_component, scale_by],
+                                            outputs=scale_by_html,
+                                            show_progress=False,
+                                        )
+
+                                        scale_by.release(**on_change_args)
+                                        button_update_resize_to.click(**on_change_args)
+
+                                        # the code below is meant to update the resolution label after the image in the image selection UI has changed.
+                                        # as it is now the event keeps firing continuously for inpaint edits, which ruins the page with constant requests.
+                                        # I assume this must be a gradio bug and for now we'll just do it for non-inpaint inputs.
+                                        for component in [init_img, sketch]:
+                                            component.change(fn=lambda: None, _js="updateImg2imgResizeToTextAfterChangingImage", inputs=[], outputs=[], show_progress=False)
+
+                                tab_scale_to.select(fn=lambda: 0, inputs=[], outputs=[selected_scale_tab])
+                                tab_scale_by.select(fn=lambda: 1, inputs=[], outputs=[selected_scale_tab])
+
+                                if opts.dimensions_and_batch_together:
+                                    with gr.Column(elem_id="img2img_column_batch"):
+                                        batch_count = gr.Slider(minimum=1, step=1, label='Batch count', value=1, elem_id="img2img_batch_count")
+                                        batch_size = gr.Slider(minimum=1, maximum=8, step=1, label='Batch size', value=1, elem_id="img2img_batch_size")
+
+                        elif category == "denoising":
+                            denoising_strength = gr.Slider(minimum=0.0, maximum=1.0, step=0.01, label='Denoising strength', value=0.75, elem_id="img2img_denoising_strength")
+
+                        elif category == "cfg":
+                            with gr.Row():
+                                cfg_scale = gr.Slider(minimum=1.0, maximum=30.0, step=0.5, label='CFG Scale', value=7.0, elem_id="img2img_cfg_scale")
+                                image_cfg_scale = gr.Slider(minimum=0, maximum=3.0, step=0.05, label='Image CFG Scale', value=1.5, elem_id="img2img_image_cfg_scale", visible=False)
+
+                        elif category == "checkboxes":
+                            with FormRow(elem_classes="checkboxes-row", variant="compact"):
+                                pass
+
+                        elif category == "accordions":
+                            with gr.Row(elem_id="img2img_accordions", elem_classes="accordions"):
+                                scripts.scripts_img2img.setup_ui_for_section(category)
+
+                        elif category == "batch":
+                            if not opts.dimensions_and_batch_together:
+                                with FormRow(elem_id="img2img_column_batch"):
+                                    batch_count = gr.Slider(minimum=1, step=1, label='Batch count', value=1, elem_id="img2img_batch_count")
+                                    batch_size = gr.Slider(minimum=1, maximum=8, step=1, label='Batch size', value=1, elem_id="img2img_batch_size")
+
+                        elif category == "override_settings":
+                            with FormRow(elem_id="img2img_override_settings_row") as row:
+                                override_settings = create_override_settings_dropdown('img2img', row)
+
+                        elif category == "scripts":
+                            with FormGroup(elem_id="img2img_script_container"):
+                                custom_inputs = scripts.scripts_img2img.setup_ui()
+
+                        elif category == "inpaint":
+                            with FormGroup(elem_id="inpaint_controls", visible=False) as inpaint_controls:
+                                with FormRow():
+                                    mask_blur = gr.Slider(label='Mask blur', minimum=0, maximum=64, step=1, value=4, elem_id="img2img_mask_blur")
+                                    mask_alpha = gr.Slider(label="Mask transparency", visible=False, elem_id="img2img_mask_alpha")
+
+                                with FormRow():
+                                    inpainting_mask_invert = gr.Radio(label='Mask mode', choices=['Inpaint masked', 'Inpaint not masked'], value='Inpaint masked', type="index", elem_id="img2img_mask_mode")
+
+                                with FormRow():
+                                    inpainting_fill = gr.Radio(label='Masked content', choices=['fill', 'original', 'latent noise', 'latent nothing'], value='original', type="index", elem_id="img2img_inpainting_fill")
+
+                                with FormRow():
+                                    with gr.Column():
+                                        inpaint_full_res = gr.Radio(label="Inpaint area", choices=["Whole picture", "Only masked"], type="index", value="Whole picture", elem_id="img2img_inpaint_full_res")
+
+                                    with gr.Column(scale=4):
+                                        inpaint_full_res_padding = gr.Slider(label='Only masked padding, pixels', minimum=0, maximum=256, step=4, value=32, elem_id="img2img_inpaint_full_res_padding")
+
+                        if category not in {"accordions"}:
+                            scripts.scripts_img2img.setup_ui_for_section(category)
+            def select_img2img_tab(tab):
+                return gr.update(visible=tab in [2, 3, 4]), gr.update(visible=tab == 3),
+
+            for i, elem in enumerate(img2img_tabs):
+                elem.select(
+                    fn=lambda tab=i: select_img2img_tab(tab),
+                    inputs=[],
+                    outputs=[inpaint_controls, mask_alpha],
+                )
+
+            img2img_gallery, generation_info, html_info, html_log = create_output_panel("img2img", opts.outdir_img2img_samples, toprow)
+
+            img2img_args = dict(
+                fn=wrap_gradio_gpu_call(modules.img2img.img2img, extra_outputs=[None, '', '']),
+                _js="submit_img2img",
+                inputs=[
+                    dummy_component,
+                    dummy_component,
+                    toprow.prompt,
+                    toprow.negative_prompt,
+                    toprow.ui_styles.dropdown,
+                    init_img,
+                    sketch,
+                    init_img_with_mask,
+                    inpaint_color_sketch,
+                    inpaint_color_sketch_orig,
+                    init_img_inpaint,
+                    init_mask_inpaint,
+                    steps,
+                    sampler_name,
+                    mask_blur,
+                    mask_alpha,
+                    inpainting_fill,
+                    batch_count,
+                    batch_size,
+                    cfg_scale,
+                    image_cfg_scale,
+                    denoising_strength,
+                    selected_scale_tab,
+                    height,
+                    width,
+                    scale_by,
+                    resize_mode,
+                    inpaint_full_res,
+                    inpaint_full_res_padding,
+                    inpainting_mask_invert,
+                    img2img_batch_input_dir,
+                    img2img_batch_output_dir,
+                    img2img_batch_inpaint_mask_dir,
+                    override_settings,
+                    img2img_batch_use_png_info,
+                    img2img_batch_png_info_props,
+                    img2img_batch_png_info_dir,
+                ] + custom_inputs,
+                outputs=[
+                    img2img_gallery,
+                    generation_info,
+                    html_info,
+                    html_log,
+                ],
+                show_progress=False,
+            )
+
+            interrogate_args = dict(
+                _js="get_img2img_tab_index",
+                inputs=[
+                    dummy_component,
+                    img2img_batch_input_dir,
+                    img2img_batch_output_dir,
+                    init_img,
+                    sketch,
+                    init_img_with_mask,
+                    inpaint_color_sketch,
+                    init_img_inpaint,
+                ],
+                outputs=[toprow.prompt, dummy_component],
+            )
+
+            toprow.prompt.submit(**img2img_args)
+            toprow.submit.click(**img2img_args)
+
+            res_switch_btn.click(fn=None, _js="function(){switchWidthHeight('img2img')}", inputs=None, outputs=None, show_progress=False)
+
+            detect_image_size_btn.click(
+                fn=lambda w, h, _: (w or gr.update(), h or gr.update()),
+                _js="currentImg2imgSourceResolution",
+                inputs=[dummy_component, dummy_component, dummy_component],
+                outputs=[width, height],
+                show_progress=False,
+            )
+
+            toprow.restore_progress_button.click(
+                fn=progress.restore_progress,
+                _js="restoreProgressImg2img",
+                inputs=[dummy_component],
+                outputs=[
+                    img2img_gallery,
+                    generation_info,
+                    html_info,
+                    html_log,
+                ],
+                show_progress=False,
+            )
+
+            toprow.button_interrogate.click(
+                fn=lambda *args: process_interrogate(interrogate, *args),
+                **interrogate_args,
+            )
+
+            toprow.button_deepbooru.click(
+                fn=lambda *args: process_interrogate(interrogate_deepbooru, *args),
+                **interrogate_args,
+            )
+
+            toprow.token_button.click(fn=update_token_counter, inputs=[toprow.prompt, steps], outputs=[toprow.token_counter])
+            toprow.negative_token_button.click(fn=wrap_queued_call(update_token_counter), inputs=[toprow.negative_prompt, steps], outputs=[toprow.negative_token_counter])
+
+            img2img_paste_fields = [
+                (toprow.prompt, "Prompt"),
+                (toprow.negative_prompt, "Negative prompt"),
+                (steps, "Steps"),
+                (sampler_name, "Sampler"),
+                (cfg_scale, "CFG scale"),
+                (image_cfg_scale, "Image CFG scale"),
+                (width, "Size-1"),
+                (height, "Size-2"),
+                (batch_size, "Batch size"),
+                (toprow.ui_styles.dropdown, lambda d: d["Styles array"] if isinstance(d.get("Styles array"), list) else gr.update()),
+                (denoising_strength, "Denoising strength"),
+                (mask_blur, "Mask blur"),
+                *scripts.scripts_img2img.infotext_fields
+            ]
+            parameters_copypaste.add_paste_fields("img2img", init_img, img2img_paste_fields, override_settings)
+            parameters_copypaste.add_paste_fields("inpaint", init_img_with_mask, img2img_paste_fields, override_settings)
+            parameters_copypaste.register_paste_params_button(parameters_copypaste.ParamBinding(
+                paste_button=toprow.paste, tabname="img2img", source_text_component=toprow.prompt, source_image_component=None,
+            ))
+
+        extra_networks_ui_img2img = ui_extra_networks.create_ui(img2img_interface, [img2img_generation_tab], 'img2img')
+        ui_extra_networks.setup_ui(extra_networks_ui_img2img, img2img_gallery)
+
+        extra_tabs.__exit__()
+
+    scripts.scripts_current = None
+
+    with gr.Blocks(analytics_enabled=False) as extras_interface:
+        ui_postprocessing.create_ui()
+
+    with gr.Blocks(analytics_enabled=False) as pnginfo_interface:
+        with gr.Row(equal_height=False):
+            with gr.Column(variant='panel'):
+                image = gr.Image(elem_id="pnginfo_image", label="Source", source="upload", interactive=True, type="pil")
+
+            with gr.Column(variant='panel'):
+                html = gr.HTML()
+                generation_info = gr.Textbox(visible=False, elem_id="pnginfo_generation_info")
+                html2 = gr.HTML()
+                with gr.Row():
+                    buttons = parameters_copypaste.create_buttons(["txt2img", "img2img", "inpaint", "extras"])
+
+                for tabname, button in buttons.items():
+                    parameters_copypaste.register_paste_params_button(parameters_copypaste.ParamBinding(
+                        paste_button=button, tabname=tabname, source_text_component=generation_info, source_image_component=image,
+                    ))
+
+        image.change(
+            fn=wrap_gradio_call(modules.extras.run_pnginfo),
+            inputs=[image],
+            outputs=[html, generation_info, html2],
+        )
+
+    modelmerger_ui = ui_checkpoint_merger.UiCheckpointMerger()
+
+    with gr.Blocks(analytics_enabled=False) as train_interface:
+        with gr.Row(equal_height=False):
+            gr.HTML(value="<p style='margin-bottom: 0.7em'>See <b><a href=\"https://github.com/AUTOMATIC1111/stable-diffusion-webui/wiki/Textual-Inversion\">wiki</a></b> for detailed explanation.</p>")
+
+        with gr.Row(variant="compact", equal_height=False):
+            with gr.Tabs(elem_id="train_tabs"):
+
+                with gr.Tab(label="Create embedding", id="create_embedding"):
+                    new_embedding_name = gr.Textbox(label="Name", elem_id="train_new_embedding_name")
+                    initialization_text = gr.Textbox(label="Initialization text", value="*", elem_id="train_initialization_text")
+                    nvpt = gr.Slider(label="Number of vectors per token", minimum=1, maximum=75, step=1, value=1, elem_id="train_nvpt")
+                    overwrite_old_embedding = gr.Checkbox(value=False, label="Overwrite Old Embedding", elem_id="train_overwrite_old_embedding")
+
+                    with gr.Row():
+                        with gr.Column(scale=3):
+                            gr.HTML(value="")
+
+                        with gr.Column():
+                            create_embedding = gr.Button(value="Create embedding", variant='primary', elem_id="train_create_embedding")
+
+                with gr.Tab(label="Create hypernetwork", id="create_hypernetwork"):
+                    new_hypernetwork_name = gr.Textbox(label="Name", elem_id="train_new_hypernetwork_name")
+                    new_hypernetwork_sizes = gr.CheckboxGroup(label="Modules", value=["768", "320", "640", "1280"], choices=["768", "1024", "320", "640", "1280"], elem_id="train_new_hypernetwork_sizes")
+                    new_hypernetwork_layer_structure = gr.Textbox("1, 2, 1", label="Enter hypernetwork layer structure", placeholder="1st and last digit must be 1. ex:'1, 2, 1'", elem_id="train_new_hypernetwork_layer_structure")
+                    new_hypernetwork_activation_func = gr.Dropdown(value="linear", label="Select activation function of hypernetwork. Recommended : Swish / Linear(none)", choices=hypernetworks_ui.keys, elem_id="train_new_hypernetwork_activation_func")
+                    new_hypernetwork_initialization_option = gr.Dropdown(value = "Normal", label="Select Layer weights initialization. Recommended: Kaiming for relu-like, Xavier for sigmoid-like, Normal otherwise", choices=["Normal", "KaimingUniform", "KaimingNormal", "XavierUniform", "XavierNormal"], elem_id="train_new_hypernetwork_initialization_option")
+                    new_hypernetwork_add_layer_norm = gr.Checkbox(label="Add layer normalization", elem_id="train_new_hypernetwork_add_layer_norm")
+                    new_hypernetwork_use_dropout = gr.Checkbox(label="Use dropout", elem_id="train_new_hypernetwork_use_dropout")
+                    new_hypernetwork_dropout_structure = gr.Textbox("0, 0, 0", label="Enter hypernetwork Dropout structure (or empty). Recommended : 0~0.35 incrementing sequence: 0, 0.05, 0.15", placeholder="1st and last digit must be 0 and values should be between 0 and 1. ex:'0, 0.01, 0'")
+                    overwrite_old_hypernetwork = gr.Checkbox(value=False, label="Overwrite Old Hypernetwork", elem_id="train_overwrite_old_hypernetwork")
+
+                    with gr.Row():
+                        with gr.Column(scale=3):
+                            gr.HTML(value="")
+
+                        with gr.Column():
+                            create_hypernetwork = gr.Button(value="Create hypernetwork", variant='primary', elem_id="train_create_hypernetwork")
+
+                with gr.Tab(label="Preprocess images", id="preprocess_images"):
+                    process_src = gr.Textbox(label='Source directory', elem_id="train_process_src")
+                    process_dst = gr.Textbox(label='Destination directory', elem_id="train_process_dst")
+                    process_width = gr.Slider(minimum=64, maximum=2048, step=8, label="Width", value=512, elem_id="train_process_width")
+                    process_height = gr.Slider(minimum=64, maximum=2048, step=8, label="Height", value=512, elem_id="train_process_height")
+                    preprocess_txt_action = gr.Dropdown(label='Existing Caption txt Action', value="ignore", choices=["ignore", "copy", "prepend", "append"], elem_id="train_preprocess_txt_action")
+
+                    with gr.Row():
+                        process_keep_original_size = gr.Checkbox(label='Keep original size', elem_id="train_process_keep_original_size")
+                        process_flip = gr.Checkbox(label='Create flipped copies', elem_id="train_process_flip")
+                        process_split = gr.Checkbox(label='Split oversized images', elem_id="train_process_split")
+                        process_focal_crop = gr.Checkbox(label='Auto focal point crop', elem_id="train_process_focal_crop")
+                        process_multicrop = gr.Checkbox(label='Auto-sized crop', elem_id="train_process_multicrop")
+                        process_caption = gr.Checkbox(label='Use BLIP for caption', elem_id="train_process_caption")
+                        process_caption_deepbooru = gr.Checkbox(label='Use deepbooru for caption', visible=True, elem_id="train_process_caption_deepbooru")
+
+                    with gr.Row(visible=False) as process_split_extra_row:
+                        process_split_threshold = gr.Slider(label='Split image threshold', value=0.5, minimum=0.0, maximum=1.0, step=0.05, elem_id="train_process_split_threshold")
+                        process_overlap_ratio = gr.Slider(label='Split image overlap ratio', value=0.2, minimum=0.0, maximum=0.9, step=0.05, elem_id="train_process_overlap_ratio")
+
+                    with gr.Row(visible=False) as process_focal_crop_row:
+                        process_focal_crop_face_weight = gr.Slider(label='Focal point face weight', value=0.9, minimum=0.0, maximum=1.0, step=0.05, elem_id="train_process_focal_crop_face_weight")
+                        process_focal_crop_entropy_weight = gr.Slider(label='Focal point entropy weight', value=0.15, minimum=0.0, maximum=1.0, step=0.05, elem_id="train_process_focal_crop_entropy_weight")
+                        process_focal_crop_edges_weight = gr.Slider(label='Focal point edges weight', value=0.5, minimum=0.0, maximum=1.0, step=0.05, elem_id="train_process_focal_crop_edges_weight")
+                        process_focal_crop_debug = gr.Checkbox(label='Create debug image', elem_id="train_process_focal_crop_debug")
+
+                    with gr.Column(visible=False) as process_multicrop_col:
+                        gr.Markdown('Each image is center-cropped with an automatically chosen width and height.')
+                        with gr.Row():
+                            process_multicrop_mindim = gr.Slider(minimum=64, maximum=2048, step=8, label="Dimension lower bound", value=384, elem_id="train_process_multicrop_mindim")
+                            process_multicrop_maxdim = gr.Slider(minimum=64, maximum=2048, step=8, label="Dimension upper bound", value=768, elem_id="train_process_multicrop_maxdim")
+                        with gr.Row():
+                            process_multicrop_minarea = gr.Slider(minimum=64*64, maximum=2048*2048, step=1, label="Area lower bound", value=64*64, elem_id="train_process_multicrop_minarea")
+                            process_multicrop_maxarea = gr.Slider(minimum=64*64, maximum=2048*2048, step=1, label="Area upper bound", value=640*640, elem_id="train_process_multicrop_maxarea")
+                        with gr.Row():
+                            process_multicrop_objective = gr.Radio(["Maximize area", "Minimize error"], value="Maximize area", label="Resizing objective", elem_id="train_process_multicrop_objective")
+                            process_multicrop_threshold = gr.Slider(minimum=0, maximum=1, step=0.01, label="Error threshold", value=0.1, elem_id="train_process_multicrop_threshold")
+
+                    with gr.Row():
+                        with gr.Column(scale=3):
+                            gr.HTML(value="")
+
+                        with gr.Column():
+                            with gr.Row():
+                                interrupt_preprocessing = gr.Button("Interrupt", elem_id="train_interrupt_preprocessing")
+                            run_preprocess = gr.Button(value="Preprocess", variant='primary', elem_id="train_run_preprocess")
+
+                    process_split.change(
+                        fn=lambda show: gr_show(show),
+                        inputs=[process_split],
+                        outputs=[process_split_extra_row],
+                    )
+
+                    process_focal_crop.change(
+                        fn=lambda show: gr_show(show),
+                        inputs=[process_focal_crop],
+                        outputs=[process_focal_crop_row],
+                    )
+
+                    process_multicrop.change(
+                        fn=lambda show: gr_show(show),
+                        inputs=[process_multicrop],
+                        outputs=[process_multicrop_col],
+                    )
+
+                def get_textual_inversion_template_names():
+                    return sorted(textual_inversion.textual_inversion_templates)
+
+                with gr.Tab(label="Train", id="train"):
+                    gr.HTML(value="<p style='margin-bottom: 0.7em'>Train an embedding or Hypernetwork; you must specify a directory with a set of 1:1 ratio images <a href=\"https://github.com/AUTOMATIC1111/stable-diffusion-webui/wiki/Textual-Inversion\" style=\"font-weight:bold;\">[wiki]</a></p>")
+                    with FormRow():
+                        train_embedding_name = gr.Dropdown(label='Embedding', elem_id="train_embedding", choices=sorted(sd_hijack.model_hijack.embedding_db.word_embeddings.keys()))
+                        create_refresh_button(train_embedding_name, sd_hijack.model_hijack.embedding_db.load_textual_inversion_embeddings, lambda: {"choices": sorted(sd_hijack.model_hijack.embedding_db.word_embeddings.keys())}, "refresh_train_embedding_name")
+
+                        train_hypernetwork_name = gr.Dropdown(label='Hypernetwork', elem_id="train_hypernetwork", choices=sorted(shared.hypernetworks))
+                        create_refresh_button(train_hypernetwork_name, shared.reload_hypernetworks, lambda: {"choices": sorted(shared.hypernetworks)}, "refresh_train_hypernetwork_name")
+
+                    with FormRow():
+                        embedding_learn_rate = gr.Textbox(label='Embedding Learning rate', placeholder="Embedding Learning rate", value="0.005", elem_id="train_embedding_learn_rate")
+                        hypernetwork_learn_rate = gr.Textbox(label='Hypernetwork Learning rate', placeholder="Hypernetwork Learning rate", value="0.00001", elem_id="train_hypernetwork_learn_rate")
+
+                    with FormRow():
+                        clip_grad_mode = gr.Dropdown(value="disabled", label="Gradient Clipping", choices=["disabled", "value", "norm"])
+                        clip_grad_value = gr.Textbox(placeholder="Gradient clip value", value="0.1", show_label=False)
+
+                    with FormRow():
+                        batch_size = gr.Number(label='Batch size', value=1, precision=0, elem_id="train_batch_size")
+                        gradient_step = gr.Number(label='Gradient accumulation steps', value=1, precision=0, elem_id="train_gradient_step")
+
+                    dataset_directory = gr.Textbox(label='Dataset directory', placeholder="Path to directory with input images", elem_id="train_dataset_directory")
+                    log_directory = gr.Textbox(label='Log directory', placeholder="Path to directory where to write outputs", value="textual_inversion", elem_id="train_log_directory")
+
+                    with FormRow():
+                        template_file = gr.Dropdown(label='Prompt template', value="style_filewords.txt", elem_id="train_template_file", choices=get_textual_inversion_template_names())
+                        create_refresh_button(template_file, textual_inversion.list_textual_inversion_templates, lambda: {"choices": get_textual_inversion_template_names()}, "refrsh_train_template_file")
+
+                    training_width = gr.Slider(minimum=64, maximum=2048, step=8, label="Width", value=512, elem_id="train_training_width")
+                    training_height = gr.Slider(minimum=64, maximum=2048, step=8, label="Height", value=512, elem_id="train_training_height")
+                    varsize = gr.Checkbox(label="Do not resize images", value=False, elem_id="train_varsize")
+                    steps = gr.Number(label='Max steps', value=100000, precision=0, elem_id="train_steps")
+
+                    with FormRow():
+                        create_image_every = gr.Number(label='Save an image to log directory every N steps, 0 to disable', value=500, precision=0, elem_id="train_create_image_every")
+                        save_embedding_every = gr.Number(label='Save a copy of embedding to log directory every N steps, 0 to disable', value=500, precision=0, elem_id="train_save_embedding_every")
+
+                    use_weight = gr.Checkbox(label="Use PNG alpha channel as loss weight", value=False, elem_id="use_weight")
+
+                    save_image_with_stored_embedding = gr.Checkbox(label='Save images with embedding in PNG chunks', value=True, elem_id="train_save_image_with_stored_embedding")
+                    preview_from_txt2img = gr.Checkbox(label='Read parameters (prompt, etc...) from txt2img tab when making previews', value=False, elem_id="train_preview_from_txt2img")
+
+                    shuffle_tags = gr.Checkbox(label="Shuffle tags by ',' when creating prompts.", value=False, elem_id="train_shuffle_tags")
+                    tag_drop_out = gr.Slider(minimum=0, maximum=1, step=0.1, label="Drop out tags when creating prompts.", value=0, elem_id="train_tag_drop_out")
+
+                    latent_sampling_method = gr.Radio(label='Choose latent sampling method', value="once", choices=['once', 'deterministic', 'random'], elem_id="train_latent_sampling_method")
+
+                    with gr.Row():
+                        train_embedding = gr.Button(value="Train Embedding", variant='primary', elem_id="train_train_embedding")
+                        interrupt_training = gr.Button(value="Interrupt", elem_id="train_interrupt_training")
+                        train_hypernetwork = gr.Button(value="Train Hypernetwork", variant='primary', elem_id="train_train_hypernetwork")
+
+                params = script_callbacks.UiTrainTabParams(txt2img_preview_params)
+
+                script_callbacks.ui_train_tabs_callback(params)
+
+            with gr.Column(elem_id='ti_gallery_container'):
+                ti_output = gr.Text(elem_id="ti_output", value="", show_label=False)
+                gr.Gallery(label='Output', show_label=False, elem_id='ti_gallery', columns=4)
+                gr.HTML(elem_id="ti_progress", value="")
+                ti_outcome = gr.HTML(elem_id="ti_error", value="")
+
+        create_embedding.click(
+            fn=textual_inversion_ui.create_embedding,
+            inputs=[
+                new_embedding_name,
+                initialization_text,
+                nvpt,
+                overwrite_old_embedding,
+            ],
+            outputs=[
+                train_embedding_name,
+                ti_output,
+                ti_outcome,
+            ]
+        )
+
+        create_hypernetwork.click(
+            fn=hypernetworks_ui.create_hypernetwork,
+            inputs=[
+                new_hypernetwork_name,
+                new_hypernetwork_sizes,
+                overwrite_old_hypernetwork,
+                new_hypernetwork_layer_structure,
+                new_hypernetwork_activation_func,
+                new_hypernetwork_initialization_option,
+                new_hypernetwork_add_layer_norm,
+                new_hypernetwork_use_dropout,
+                new_hypernetwork_dropout_structure
+            ],
+            outputs=[
+                train_hypernetwork_name,
+                ti_output,
+                ti_outcome,
+            ]
+        )
+
+        run_preprocess.click(
+            fn=wrap_gradio_gpu_call(textual_inversion_ui.preprocess, extra_outputs=[gr.update()]),
+            _js="start_training_textual_inversion",
+            inputs=[
+                dummy_component,
+                process_src,
+                process_dst,
+                process_width,
+                process_height,
+                preprocess_txt_action,
+                process_keep_original_size,
+                process_flip,
+                process_split,
+                process_caption,
+                process_caption_deepbooru,
+                process_split_threshold,
+                process_overlap_ratio,
+                process_focal_crop,
+                process_focal_crop_face_weight,
+                process_focal_crop_entropy_weight,
+                process_focal_crop_edges_weight,
+                process_focal_crop_debug,
+                process_multicrop,
+                process_multicrop_mindim,
+                process_multicrop_maxdim,
+                process_multicrop_minarea,
+                process_multicrop_maxarea,
+                process_multicrop_objective,
+                process_multicrop_threshold,
+            ],
+            outputs=[
+                ti_output,
+                ti_outcome,
+            ],
+        )
+
+        train_embedding.click(
+            fn=wrap_gradio_gpu_call(textual_inversion_ui.train_embedding, extra_outputs=[gr.update()]),
+            _js="start_training_textual_inversion",
+            inputs=[
+                dummy_component,
+                train_embedding_name,
+                embedding_learn_rate,
+                batch_size,
+                gradient_step,
+                dataset_directory,
+                log_directory,
+                training_width,
+                training_height,
+                varsize,
+                steps,
+                clip_grad_mode,
+                clip_grad_value,
+                shuffle_tags,
+                tag_drop_out,
+                latent_sampling_method,
+                use_weight,
+                create_image_every,
+                save_embedding_every,
+                template_file,
+                save_image_with_stored_embedding,
+                preview_from_txt2img,
+                *txt2img_preview_params,
+            ],
+            outputs=[
+                ti_output,
+                ti_outcome,
+            ]
+        )
+
+        train_hypernetwork.click(
+            fn=wrap_gradio_gpu_call(hypernetworks_ui.train_hypernetwork, extra_outputs=[gr.update()]),
+            _js="start_training_textual_inversion",
+            inputs=[
+                dummy_component,
+                train_hypernetwork_name,
+                hypernetwork_learn_rate,
+                batch_size,
+                gradient_step,
+                dataset_directory,
+                log_directory,
+                training_width,
+                training_height,
+                varsize,
+                steps,
+                clip_grad_mode,
+                clip_grad_value,
+                shuffle_tags,
+                tag_drop_out,
+                latent_sampling_method,
+                use_weight,
+                create_image_every,
+                save_embedding_every,
+                template_file,
+                preview_from_txt2img,
+                *txt2img_preview_params,
+            ],
+            outputs=[
+                ti_output,
+                ti_outcome,
+            ]
+        )
+
+        interrupt_training.click(
+            fn=lambda: shared.state.interrupt(),
+            inputs=[],
+            outputs=[],
+        )
+
+        interrupt_preprocessing.click(
+            fn=lambda: shared.state.interrupt(),
+            inputs=[],
+            outputs=[],
+        )
+
+    loadsave = ui_loadsave.UiLoadsave(cmd_opts.ui_config_file)
+
+    settings = ui_settings.UiSettings()
+    settings.create_ui(loadsave, dummy_component)
+
+    interfaces = [
+        (txt2img_interface, "txt2img", "txt2img"),
+        (img2img_interface, "img2img", "img2img"),
+        (extras_interface, "Extras", "extras"),
+        (pnginfo_interface, "PNG Info", "pnginfo"),
+        (modelmerger_ui.blocks, "Checkpoint Merger", "modelmerger"),
+        (train_interface, "Train", "train"),
+    ]
+
+    interfaces += script_callbacks.ui_tabs_callback()
+    interfaces += [(settings.interface, "Settings", "settings")]
+
+    extensions_interface = ui_extensions.create_ui()
+    interfaces += [(extensions_interface, "Extensions", "extensions")]
+
+    shared.tab_names = []
+    for _interface, label, _ifid in interfaces:
+        shared.tab_names.append(label)
+
+    with gr.Blocks(theme=shared.gradio_theme, analytics_enabled=False, title="Stable Diffusion") as demo:
+        settings.add_quicksettings()
+
+        parameters_copypaste.connect_paste_params_buttons()
+
+        with gr.Tabs(elem_id="tabs") as tabs:
+            tab_order = {k: i for i, k in enumerate(opts.ui_tab_order)}
+            sorted_interfaces = sorted(interfaces, key=lambda x: tab_order.get(x[1], 9999))
+
+            for interface, label, ifid in sorted_interfaces:
+                if label in shared.opts.hidden_tabs:
+                    continue
+                with gr.TabItem(label, id=ifid, elem_id=f"tab_{ifid}"):
+                    interface.render()
+
+                if ifid not in ["extensions", "settings"]:
+                    loadsave.add_block(interface, ifid)
+
+            loadsave.add_component(f"webui/Tabs@{tabs.elem_id}", tabs)
+
+            loadsave.setup_ui()
+
+        if os.path.exists(os.path.join(script_path, "notification.mp3")) and shared.opts.notification_audio:
+            gr.Audio(interactive=False, value=os.path.join(script_path, "notification.mp3"), elem_id="audio_notification", visible=False)
+
+        footer = shared.html("footer.html")
+        footer = footer.format(versions=versions_html(), api_docs="/docs" if shared.cmd_opts.api else "https://github.com/AUTOMATIC1111/stable-diffusion-webui/wiki/API")
+        gr.HTML(footer, elem_id="footer")
+
+        settings.add_functionality(demo)
+
+        update_image_cfg_scale_visibility = lambda: gr.update(visible=shared.sd_model and shared.sd_model.cond_stage_key == "edit")
+        settings.text_settings.change(fn=update_image_cfg_scale_visibility, inputs=[], outputs=[image_cfg_scale])
+        demo.load(fn=update_image_cfg_scale_visibility, inputs=[], outputs=[image_cfg_scale])
+
+        modelmerger_ui.setup_ui(dummy_component=dummy_component, sd_model_checkpoint_component=settings.component_dict['sd_model_checkpoint'])
+
+    loadsave.dump_defaults()
+    demo.ui_loadsave = loadsave
+
+    return demo
+
+
+def versions_html():
+    import torch
+    import launch
+
+    python_version = ".".join([str(x) for x in sys.version_info[0:3]])
+    commit = launch.commit_hash()
+    tag = launch.git_tag()
+
+    if shared.xformers_available:
+        import xformers
+        xformers_version = xformers.__version__
+    else:
+        xformers_version = "N/A"
+
+    return f"""
+version: <a href="https://github.com/AUTOMATIC1111/stable-diffusion-webui/commit/{commit}">{tag}</a>
+&#x2000;•&#x2000;
+python: <span title="{sys.version}">{python_version}</span>
+&#x2000;•&#x2000;
+torch: {getattr(torch, '__long_version__',torch.__version__)}
+&#x2000;•&#x2000;
+xformers: {xformers_version}
+&#x2000;•&#x2000;
+gradio: {gr.__version__}
+&#x2000;•&#x2000;
+checkpoint: <a id="sd_checkpoint_hash">N/A</a>
+"""
+
+
+def setup_ui_api(app):
+    from pydantic import BaseModel, Field
+
+    class QuicksettingsHint(BaseModel):
+        name: str = Field(title="Name of the quicksettings field")
+        label: str = Field(title="Label of the quicksettings field")
+
+    def quicksettings_hint():
+        return [QuicksettingsHint(name=k, label=v.label) for k, v in opts.data_labels.items()]
+
+    app.add_api_route("/internal/quicksettings-hint", quicksettings_hint, methods=["GET"], response_model=list[QuicksettingsHint])
+
+    app.add_api_route("/internal/ping", lambda: {}, methods=["GET"])
+
+    app.add_api_route("/internal/profile-startup", lambda: timer.startup_record, methods=["GET"])
+
+    def download_sysinfo(attachment=False):
+        from fastapi.responses import PlainTextResponse
+
+        text = sysinfo.get()
+        filename = f"sysinfo-{datetime.datetime.utcnow().strftime('%Y-%m-%d-%H-%M')}.txt"
+
+        return PlainTextResponse(text, headers={'Content-Disposition': f'{"attachment" if attachment else "inline"}; filename="{filename}"'})
+
+    app.add_api_route("/internal/sysinfo", download_sysinfo, methods=["GET"])
+    app.add_api_route("/internal/sysinfo-download", lambda: download_sysinfo(attachment=True), methods=["GET"])
+